<?xml version="1.0" encoding="UTF-8"?>
<ui version="4.0">
 <class>MainWindow</class>
 <widget class="QMainWindow" name="MainWindow">
  <property name="geometry">
   <rect>
    <x>0</x>
    <y>0</y>
    <width>800</width>
    <height>600</height>
   </rect>
  </property>
  <property name="windowTitle">
   <string>LpsXSim</string>
  </property>
  <property name="windowIcon">
   <iconset resource="lpsxsim.qrc">
    <normaloff>:/lpsxsim/icons/lpsxsim.ico</normaloff>:/lpsxsim/icons/lpsxsim.ico</iconset>
  </property>
  <widget class="QWidget" name="centralwidget">
   <layout class="QHBoxLayout" name="horizontalLayout_4">
    <property name="margin">
     <number>3</number>
    </property>
    <item>
     <widget class="QSplitter" name="splitter_2">
      <property name="orientation">
       <enum>Qt::Horizontal</enum>
      </property>
      <widget class="QSplitter" name="splitter">
       <property name="orientation">
        <enum>Qt::Vertical</enum>
       </property>
       <widget class="QGroupBox" name="transitionGroup">
        <property name="title">
         <string>Transitions</string>
        </property>
        <layout class="QHBoxLayout" name="horizontalLayout_2">
         <property name="margin">
          <number>3</number>
         </property>
         <item>
          <widget class="QTableWidget" name="transitionTable">
           <property name="tabKeyNavigation">
            <bool>false</bool>
           </property>
           <property name="selectionMode">
            <enum>QAbstractItemView::SingleSelection</enum>
           </property>
           <property name="selectionBehavior">
            <enum>QAbstractItemView::SelectRows</enum>
           </property>
           <property name="wordWrap">
            <bool>false</bool>
           </property>
           <attribute name="horizontalHeaderStretchLastSection">
            <bool>true</bool>
           </attribute>
           <attribute name="verticalHeaderVisible">
            <bool>false</bool>
           </attribute>
           <attribute name="verticalHeaderVisible">
            <bool>false</bool>
           </attribute>
           <attribute name="horizontalHeaderStretchLastSection">
            <bool>true</bool>
           </attribute>
           <column>
            <property name="text">
             <string>Action</string>
            </property>
           </column>
           <column>
            <property name="text">
             <string>State Change</string>
            </property>
           </column>
          </widget>
         </item>
        </layout>
       </widget>
       <widget class="QGroupBox" name="stateGroup">
        <property name="title">
         <string>Current State</string>
        </property>
        <layout class="QHBoxLayout" name="horizontalLayout">
         <property name="margin">
          <number>3</number>
         </property>
         <item>
          <widget class="QTableWidget" name="stateTable">
           <property name="tabKeyNavigation">
            <bool>false</bool>
           </property>
           <property name="selectionMode">
            <enum>QAbstractItemView::NoSelection</enum>
           </property>
           <property name="wordWrap">
            <bool>false</bool>
           </property>
           <attribute name="horizontalHeaderStretchLastSection">
            <bool>true</bool>
           </attribute>
           <attribute name="verticalHeaderVisible">
            <bool>false</bool>
           </attribute>
           <attribute name="verticalHeaderVisible">
            <bool>false</bool>
           </attribute>
           <attribute name="horizontalHeaderStretchLastSection">
            <bool>true</bool>
           </attribute>
           <column>
            <property name="text">
             <string>Parameter</string>
            </property>
           </column>
           <column>
            <property name="text">
             <string>Value</string>
            </property>
           </column>
          </widget>
         </item>
        </layout>
       </widget>
      </widget>
      <widget class="QGroupBox" name="traceGroup">
       <property name="title">
        <string>Trace</string>
       </property>
       <layout class="QHBoxLayout" name="horizontalLayout_3">
        <property name="margin">
         <number>3</number>
        </property>
        <item>
         <widget class="QTableWidget" name="traceTable">
          <property name="tabKeyNavigation">
           <bool>false</bool>
          </property>
          <property name="selectionMode">
           <enum>QAbstractItemView::SingleSelection</enum>
          </property>
          <property name="selectionBehavior">
           <enum>QAbstractItemView::SelectRows</enum>
          </property>
          <property name="wordWrap">
           <bool>false</bool>
          </property>
          <attribute name="horizontalHeaderStretchLastSection">
           <bool>true</bool>
          </attribute>
          <attribute name="verticalHeaderVisible">
           <bool>false</bool>
          </attribute>
          <attribute name="verticalHeaderVisible">
           <bool>false</bool>
          </attribute>
          <attribute name="horizontalHeaderStretchLastSection">
           <bool>true</bool>
          </attribute>
          <column>
           <property name="text">
            <string>#</string>
           </property>
          </column>
          <column>
           <property name="text">
            <string>Action</string>
           </property>
          </column>
          <column>
           <property name="text">
            <string>State Change</string>
           </property>
          </column>
         </widget>
        </item>
       </layout>
      </widget>
     </widget>
    </item>
   </layout>
  </widget>
  <widget class="QMenuBar" name="menubar">
   <property name="geometry">
    <rect>
     <x>0</x>
     <y>0</y>
     <width>800</width>
<<<<<<< HEAD
     <height>27</height>
=======
     <height>25</height>
>>>>>>> 1c0f9828
    </rect>
   </property>
   <widget class="QMenu" name="menuFile">
    <property name="title">
     <string>&amp;File</string>
    </property>
    <addaction name="actionOpen"/>
    <addaction name="separator"/>
    <addaction name="actionLoadTrace"/>
    <addaction name="actionSaveTrace"/>
    <addaction name="separator"/>
    <addaction name="actionQuit"/>
   </widget>
   <widget class="QMenu" name="menuPlay">
    <property name="title">
     <string>&amp;Play</string>
    </property>
    <addaction name="actionUndo_last"/>
    <addaction name="separator"/>
    <addaction name="actionPlayTrace"/>
    <addaction name="actionRandomPlay"/>
    <addaction name="actionStop"/>
    <addaction name="separator"/>
    <addaction name="actionSetPlayDelay"/>
   </widget>
   <widget class="QMenu" name="menuOptions">
    <property name="title">
     <string>&amp;Options</string>
    </property>
    <addaction name="actionEnableTauPrioritisation"/>
    <addaction name="actionShowDontCaresInStateChanges"/>
    <addaction name="separator"/>
    <addaction name="actionOutput"/>
   </widget>
   <addaction name="menuFile"/>
   <addaction name="menuPlay"/>
   <addaction name="menuOptions"/>
  </widget>
  <widget class="QStatusBar" name="statusBar"/>
  <widget class="QDockWidget" name="dockWidget">
   <attribute name="dockWidgetArea">
    <number>8</number>
   </attribute>
   <widget class="mcrl2::utilities::qt::LogWidget" name="dockWidgetContents"/>
  </widget>
  <action name="actionPlayTrace">
   <property name="text">
    <string>Play &amp;Trace</string>
   </property>
  </action>
  <action name="actionRandomPlay">
   <property name="text">
    <string>&amp;Random Play</string>
   </property>
  </action>
  <action name="actionStop">
   <property name="text">
    <string>&amp;Stop</string>
   </property>
   <property name="shortcut">
    <string>Esc</string>
   </property>
  </action>
  <action name="actionEnableTauPrioritisation">
   <property name="checkable">
    <bool>true</bool>
   </property>
   <property name="text">
    <string>Enable &amp;Tau Prioritisation</string>
   </property>
  </action>
  <action name="actionOpen">
   <property name="text">
    <string>&amp;Open...</string>
   </property>
   <property name="shortcut">
    <string>Ctrl+O</string>
   </property>
  </action>
  <action name="actionLoadTrace">
   <property name="text">
    <string>&amp;Load Trace...</string>
   </property>
   <property name="shortcut">
    <string>Ctrl+L</string>
   </property>
  </action>
  <action name="actionSaveTrace">
   <property name="text">
    <string>&amp;Save Trace...</string>
   </property>
   <property name="shortcut">
    <string>Ctrl+S</string>
   </property>
  </action>
  <action name="actionQuit">
   <property name="text">
    <string>&amp;Quit</string>
   </property>
   <property name="shortcut">
    <string>Ctrl+Q</string>
   </property>
  </action>
  <action name="actionShowDontCaresInStateChanges">
   <property name="checkable">
    <bool>true</bool>
   </property>
   <property name="text">
    <string>Show &amp;Don't Cares in State Changes</string>
   </property>
  </action>
  <action name="actionSetPlayDelay">
   <property name="text">
    <string>Set Play &amp;Delay...</string>
   </property>
  </action>
  <action name="action_Fit_to_Current_State">
   <property name="text">
    <string>&amp;Fit to Current State</string>
   </property>
   <property name="shortcut">
    <string>Ctrl+F</string>
   </property>
  </action>
  <action name="actionContents">
   <property name="text">
    <string>&amp;Contents</string>
   </property>
   <property name="shortcut">
    <string>F1</string>
   </property>
  </action>
  <action name="actionAbout">
   <property name="text">
    <string>&amp;About</string>
   </property>
  </action>
  <action name="actionOutput">
   <property name="checkable">
    <bool>true</bool>
   </property>
   <property name="text">
    <string>Show mCRL2 Output</string>
   </property>
  </action>
<<<<<<< HEAD
=======
  <action name="actionUndo_last">
   <property name="enabled">
    <bool>false</bool>
   </property>
   <property name="text">
    <string>Undo last</string>
   </property>
   <property name="shortcut">
    <string>Backspace</string>
   </property>
  </action>
>>>>>>> 1c0f9828
 </widget>
 <customwidgets>
  <customwidget>
   <class>mcrl2::utilities::qt::LogWidget</class>
   <extends>QWidget</extends>
   <header>mcrl2/utilities/logwidget.h</header>
   <container>1</container>
  </customwidget>
 </customwidgets>
 <resources>
  <include location="lpsxsim.qrc"/>
 </resources>
 <connections>
  <connection>
   <sender>actionUndo_last</sender>
   <signal>triggered()</signal>
   <receiver>MainWindow</receiver>
   <slot>undoLast()</slot>
   <hints>
    <hint type="sourcelabel">
     <x>-1</x>
     <y>-1</y>
    </hint>
    <hint type="destinationlabel">
     <x>399</x>
     <y>299</y>
    </hint>
   </hints>
  </connection>
 </connections>
 <slots>
  <slot>undoLast()</slot>
 </slots>
</ui><|MERGE_RESOLUTION|>--- conflicted
+++ resolved
@@ -59,12 +59,6 @@
            <attribute name="verticalHeaderVisible">
             <bool>false</bool>
            </attribute>
-           <attribute name="verticalHeaderVisible">
-            <bool>false</bool>
-           </attribute>
-           <attribute name="horizontalHeaderStretchLastSection">
-            <bool>true</bool>
-           </attribute>
            <column>
             <property name="text">
              <string>Action</string>
@@ -103,12 +97,6 @@
            </attribute>
            <attribute name="verticalHeaderVisible">
             <bool>false</bool>
-           </attribute>
-           <attribute name="verticalHeaderVisible">
-            <bool>false</bool>
-           </attribute>
-           <attribute name="horizontalHeaderStretchLastSection">
-            <bool>true</bool>
            </attribute>
            <column>
             <property name="text">
@@ -153,12 +141,6 @@
           <attribute name="verticalHeaderVisible">
            <bool>false</bool>
           </attribute>
-          <attribute name="verticalHeaderVisible">
-           <bool>false</bool>
-          </attribute>
-          <attribute name="horizontalHeaderStretchLastSection">
-           <bool>true</bool>
-          </attribute>
           <column>
            <property name="text">
             <string>#</string>
@@ -188,11 +170,7 @@
      <x>0</x>
      <y>0</y>
      <width>800</width>
-<<<<<<< HEAD
-     <height>27</height>
-=======
      <height>25</height>
->>>>>>> 1c0f9828
     </rect>
    </property>
    <widget class="QMenu" name="menuFile">
@@ -338,8 +316,6 @@
     <string>Show mCRL2 Output</string>
    </property>
   </action>
-<<<<<<< HEAD
-=======
   <action name="actionUndo_last">
    <property name="enabled">
     <bool>false</bool>
@@ -351,7 +327,6 @@
     <string>Backspace</string>
    </property>
   </action>
->>>>>>> 1c0f9828
  </widget>
  <customwidgets>
   <customwidget>
