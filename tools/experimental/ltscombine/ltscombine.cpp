// Author(s): Willem Rietdijk
// Copyright: see the accompanying file COPYING or copy at
// https://github.com/mCRL2org/mCRL2/blob/master/COPYING
//
// Distributed under the Boost Software License, Version 1.0.
// (See accompanying file LICENSE_1_0.txt or copy at
// http://www.boost.org/LICENSE_1_0.txt)
//

#include "mcrl2/atermpp/aterm_list.h"
#include <fstream>
#include <iostream>
#include <string>

#include "lts_combine.h"

#include "mcrl2/utilities/parallel_tool.h"
#include "mcrl2/utilities/xinput_output_tool.h"

namespace mcrl2
{

<<<<<<< HEAD
using log::log_level_t;
using mcrl2::utilities::tools::parallel_tool;
=======
>>>>>>> 6694b801
using mcrl2::utilities::tools::xinput_output_tool;

class ltscombine_tool : public parallel_tool<xinput_output_tool>
{
  typedef parallel_tool<xinput_output_tool> super;

public:
<<<<<<< HEAD
  ltscombine_tool()
      : super("ltscombine",
          "Willem Rietdijk",
          "Combines LTSs",
          "Combines multiple labelled transition systems (LTS)"
          "in the INFILES and writes the resulting LTS to OUTFILE."
          "Communication, blocking, allowing and hiding are applied"
          "afterwards in that order.")
  {
    min_input_files = 2;
    max_input_files = 0;
  }
=======
  ltscombine_tool() : super(
      "ltscombine",
      "Willem Rietdijk",
      "Combines LTSs",
      "Combines multiple labelled transition systems (LTS) "
      "in the INFILES and writes the resulting LTS to OUTFILE. "
      "Communication, blocking, allowing and hiding are applied "
      "afterwards in that order.",
      2, 0)
  {}
>>>>>>> 6694b801

  bool run() override
  {
    // Load LTSs from input
    std::vector<lts::lts_lts_t> lts{};

    for (auto& filename : input_filenames())
    {
      lts::lts_lts_t new_lts;
      new_lts.load(filename);
      lts.push_back(new_lts);
    }

    // Generate and output resulting LTS
    combine_lts(lts, syncs, resulting_actions, blocks, hiden, allow, output_filename(), save_at_end, nr_of_threads);

    return true;
  }

protected:
  void add_options(utilities::interface_description& desc) override
  {
    super::add_options(desc);

    desc.add_option("allow",
        utilities::make_file_argument("FILE"),
        "The file containing the list of "
        "allowed multi-actions.",
        'a');
    desc.add_option("block",
        utilities::make_file_argument("FILE"),
        "The file containing the list of blocked "
        "action labels.",
        'b');
    desc.add_option("hide",
        utilities::make_file_argument("FILE"),
        "The file containing the list action labels "
        "that will be hiden.",
        't');
    desc.add_option("comm",
        utilities::make_file_argument("FILE"),
        "The file containing the list of "
        "synchronising actions.",
        'c');
    desc.add_option("save-at-end",
        "delay saving of the generated LTS until the end. "
        "This option only applies to .aut and .lts files, which are by default saved on the fly.");
  }

  void parse_options(const utilities::command_line_parser& parser) override
  {
    super::parse_options(parser);

    save_at_end = parser.has_option("save-at-end");
    nr_of_threads = number_of_threads();

    if (parser.options.count("comm") > 0)
    {
      std::string filename = parser.option_argument("comm");
      std::stringstream stringstream(filename);
      mCRL2log(log::debug) << "Reading synchronisation actions from " << filename << std::endl;
      std::ifstream file_input(filename.c_str());
      std::istream* syncs_inputs = &file_input;
      if (!file_input.good())
      {
        // File doesn't exist
        syncs_inputs = &stringstream;
      }
      std::string line;

      // Read synchronisation statements seperated by commas
      while (std::getline(*syncs_inputs, line, ','))
      {
        std::istringstream iss(line);
        std::vector<core::identifier_string> labels{};
        std::string label;
        std::size_t delim = line.find('|');
        std::size_t prev_delim = 0;

        // Read multi-action consisting of actions seperated by bars
        while (delim != std::string::npos)
        {
          label = line.substr(prev_delim, delim - prev_delim);
          trim(label);
          labels.push_back(label);

          prev_delim = delim + 1;
          delim = line.find('|', prev_delim);
        }

        // Find ->, which signals the resulting action
        delim = line.find('-', prev_delim + 1);
        if (delim != std::string::npos && line[delim + 1] == '>')
        {
          // Add last action of multi-action to list
          label = line.substr(prev_delim, delim - prev_delim);
          trim(label);
          labels.push_back(label);

          if (labels.size() < 2)
          {
            // Syntax error, communication must contain two or more action labels
            mCRL2log(log::error)
                << "Syntax error in communications, left hand size must contain two or more action labels: '" << line
                << "'." << std::endl;
            throw mcrl2::runtime_error("Could not parse file " + filename + ".");
          }

          std::sort(labels.begin(),
              labels.end(),
              [](core::identifier_string a1, core::identifier_string a2) { return a1 < a2; });
          syncs.push_back(core::identifier_string_list::term_list(labels.begin(), labels.end()));

          // Add multi-action and resulting action to list of sychronisations
          label = line.substr(delim + 2);
          trim(label);
          resulting_actions.push_back(label);
        }
        else
        {
          // Syntax error, -> not found
          mCRL2log(log::error) << "Syntax error in communications, -> not found for '" << line << "'." << std::endl;
          throw mcrl2::runtime_error("Could not parse file " + filename + ".");
        }
      }
    }

    if (parser.options.count("block") > 0)
    {
      std::string filename = parser.option_argument("block");
      std::istringstream stringstream(filename);
      std::ifstream file_input(filename.c_str());
      std::istream* block_input = &file_input;
      if (!file_input.good())
      {
        // File doesn't exist
        block_input = &stringstream;
        mCRL2log(log::debug) << "Reading blocked actions from input" << std::endl;
      }
      else
      {
        mCRL2log(log::debug) << "Reading blocked actions from file " << filename << std::endl;
      }
      std::string action_label;

      // Read list of blocked actions seperated by commas
      while (std::getline(*block_input, action_label, ','))
      {
        if (action_label.find('|') != std::string::npos)
        {
          // Syntax error, multi-actions cannot be blocked
          mCRL2log(log::error) << "List of blocked action contains multi-action '" << action_label << "'." << std::endl;
          throw mcrl2::runtime_error("Could not parse file " + filename + ".");
        }

        // Trim action and add to list of blocked actions
        trim(action_label);
        blocks.push_back(action_label);
      }
    }

    if (parser.options.count("allow") > 0)
    {
      std::string filename = parser.option_argument("allow");
      std::stringstream stringstream(filename);
      mCRL2log(log::debug) << "Reading allowed multi-actions from file " << filename << std::endl;
      std::ifstream file_input(filename.c_str());
      std::istream* allow_input = &file_input;
      if (!file_input.good())
      {
        // File doesn't exist
        allow_input = &stringstream;
      }
      std::string action_label;

      // Read list of allowed multi-actions seperated by commas
      while (std::getline(*allow_input, action_label, ','))
      {
        std::istringstream iss(action_label);
        std::vector<core::identifier_string> labels{};
        std::string label;
        std::size_t delim = action_label.find('|');
        std::size_t prev_delim = 0;

        // Read all actions seperated by bars
        while (delim != std::string::npos)
        {
          label = action_label.substr(prev_delim, delim - prev_delim);
          trim(label);
          labels.push_back(label);

          prev_delim = delim + 1;
          delim = action_label.find('|', delim + 1);
        }

        // Read last action of multi-action
        label = action_label.substr(prev_delim);
        trim(label);
        labels.push_back(label);

        std::sort(labels.begin(),
            labels.end(),
            [](core::identifier_string a1, core::identifier_string a2) { return a1 < a2; });

        // Add multi-action to the list of allowed actions
        allow.push_back(core::identifier_string_list::term_list(labels.begin(), labels.end()));
      }
    }

    if (parser.options.count("hide") > 0)
    {
      std::string filename = parser.option_argument("hide");
<<<<<<< HEAD
      std::stringstream stringstream(filename);
      mCRL2log(log::debug) << "Reading hiden actions from file " << filename << std::endl;
      std::ifstream file_input(filename.c_str());
      std::istream* hide_input = &file_input;
      if (!file_input.good())
      {
        // File doesn't exist
        hide_input = &stringstream;
      }
=======
      mCRL2log(log::debug) << "Reading hidden actions from file " << filename << std::endl;
      std::ifstream hide_input(filename.c_str());
>>>>>>> 6694b801
      std::string action_label;

      // Read list of hiden actions seperated by commas
      while (std::getline(*hide_input, action_label, ','))
      {
        if (action_label.find('|') != std::string::npos)
        {
          // Syntax error, multi-actions cannot be hiden
          mCRL2log(log::error) << "List of hide actions contains multi-action '" << action_label << "'." << std::endl;
          throw mcrl2::runtime_error("Could not parse file " + filename + ".");
        }

        // Trim action and add to list of hiden actions
        trim(action_label);
        hiden.push_back(action_label);
      }
    }
  }

private:
  // trim from start (in place)
  inline void ltrim(std::string& s)
  {
    s.erase(s.begin(), std::find_if(s.begin(), s.end(), [](unsigned char ch) { return !std::isspace(ch); }));
  }

  // trim from end (in place)
  inline void rtrim(std::string& s)
  {
    s.erase(std::find_if(s.rbegin(), s.rend(), [](unsigned char ch) { return !std::isspace(ch); }).base(), s.end());
  }

  // trim from both ends (in place)
  inline void trim(std::string& s)
  {
    rtrim(s);
    ltrim(s);
  }

  std::vector<core::identifier_string> blocks;
  std::vector<core::identifier_string_list> allow;
  std::vector<core::identifier_string> hiden;
  std::vector<core::identifier_string_list> syncs;
  std::vector<core::identifier_string> resulting_actions;

  bool save_at_end;
  std::size_t nr_of_threads;
};

} // namespace mcrl2

int main(int argc, char** argv)
{
  return mcrl2::ltscombine_tool().execute(argc, argv);
}<|MERGE_RESOLUTION|>--- conflicted
+++ resolved
@@ -7,24 +7,20 @@
 // http://www.boost.org/LICENSE_1_0.txt)
 //
 
-#include "mcrl2/atermpp/aterm_list.h"
+#include <iostream>
 #include <fstream>
-#include <iostream>
 #include <string>
 
 #include "lts_combine.h"
 
+#include "mcrl2/utilities/xinput_output_tool.h"
 #include "mcrl2/utilities/parallel_tool.h"
-#include "mcrl2/utilities/xinput_output_tool.h"
 
 namespace mcrl2
 {
 
-<<<<<<< HEAD
 using log::log_level_t;
 using mcrl2::utilities::tools::parallel_tool;
-=======
->>>>>>> 6694b801
 using mcrl2::utilities::tools::xinput_output_tool;
 
 class ltscombine_tool : public parallel_tool<xinput_output_tool>
@@ -32,31 +28,18 @@
   typedef parallel_tool<xinput_output_tool> super;
 
 public:
-<<<<<<< HEAD
   ltscombine_tool()
       : super("ltscombine",
           "Willem Rietdijk",
           "Combines LTSs",
-          "Combines multiple labelled transition systems (LTS)"
-          "in the INFILES and writes the resulting LTS to OUTFILE."
-          "Communication, blocking, allowing and hiding are applied"
+          "Combines multiple labelled transition systems (LTS) "
+          "in the INFILES and writes the resulting LTS to OUTFILE. "
+          "Communication, blocking, allowing and hiding are applied "
           "afterwards in that order.")
   {
     min_input_files = 2;
     max_input_files = 0;
   }
-=======
-  ltscombine_tool() : super(
-      "ltscombine",
-      "Willem Rietdijk",
-      "Combines LTSs",
-      "Combines multiple labelled transition systems (LTS) "
-      "in the INFILES and writes the resulting LTS to OUTFILE. "
-      "Communication, blocking, allowing and hiding are applied "
-      "afterwards in that order.",
-      2, 0)
-  {}
->>>>>>> 6694b801
 
   bool run() override
   {
@@ -269,9 +252,8 @@
     if (parser.options.count("hide") > 0)
     {
       std::string filename = parser.option_argument("hide");
-<<<<<<< HEAD
       std::stringstream stringstream(filename);
-      mCRL2log(log::debug) << "Reading hiden actions from file " << filename << std::endl;
+      mCRL2log(log::debug) << "Reading hidden actions from file " << filename << std::endl;
       std::ifstream file_input(filename.c_str());
       std::istream* hide_input = &file_input;
       if (!file_input.good())
@@ -279,10 +261,6 @@
         // File doesn't exist
         hide_input = &stringstream;
       }
-=======
-      mCRL2log(log::debug) << "Reading hidden actions from file " << filename << std::endl;
-      std::ifstream hide_input(filename.c_str());
->>>>>>> 6694b801
       std::string action_label;
 
       // Read list of hiden actions seperated by commas
