# Authors: Frank Stappers and Aad Mathijssen
# Copyright: see the accompanying file COPYING or copy at
# https://svn.win.tue.nl/trac/MCRL2/browser/trunk/COPYING
#
# Distributed under the Boost Software License, Version 1.0.
# (See accompanying file LICENSE_1_0.txt or copy at
# http://www.boost.org/LICENSE_1_0.txt)

# ########## Project setup ##########
project(lpsactionrename)
cmake_minimum_required(VERSION 2.6)

# ######### General setup ##########

add_executable(${PROJECT_NAME}
  lpsactionrename.cpp
)

include_directories(${CMAKE_SOURCE_DIR}/libraries/process/include)
include_directories(${CMAKE_SOURCE_DIR}/libraries/utilities/include)
include_directories(${CMAKE_SOURCE_DIR}/libraries/core/include/)
include_directories(${CMAKE_SOURCE_DIR}/libraries/data/include)
include_directories(${CMAKE_SOURCE_DIR}/libraries/lps/include)
include_directories(${CMAKE_SOURCE_DIR}/libraries/bes/include)
include_directories(${CMAKE_SOURCE_DIR}/libraries/pbes/include)
include_directories(${CMAKE_SOURCE_DIR}/libraries/atermpp/include)
include_directories(${CMAKE_SOURCE_DIR}/libraries/aterm/include)
include_directories(${CMAKE_SOURCE_DIR}/build/precompile)
include_directories(${CMAKE_SOURCE_DIR}/3rd-party/dparser)

target_link_libraries(${PROJECT_NAME}
  mcrl2_lps
  mcrl2_utilities
<<<<<<< HEAD
=======
  mcrl2_syntax
  dparser
>>>>>>> a907a07f
)

# install target:
install(TARGETS ${PROJECT_NAME} DESTINATION ${MCRL2_BIN_DIR})

# Relocate install tree
include(${CMAKE_SOURCE_DIR}/scripts/RelocateInstallTree.cmake)

# Generate man pages
include(${CMAKE_SOURCE_DIR}/scripts/GenerateManPages.cmake)
<|MERGE_RESOLUTION|>--- conflicted
+++ resolved
@@ -31,11 +31,8 @@
 target_link_libraries(${PROJECT_NAME}
   mcrl2_lps
   mcrl2_utilities
-<<<<<<< HEAD
-=======
   mcrl2_syntax
   dparser
->>>>>>> a907a07f
 )
 
 # install target:
