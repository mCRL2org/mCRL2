--- conflicted
+++ resolved
@@ -114,11 +114,7 @@
     print(f'final solution has {cost} zeroes')
 
     # print the command with optimum reordering
-<<<<<<< HEAD
     opts = [f'--memory-limit={args.memory_limit}', f'--rewriter={args.rewriter}', f'--threads={args.threads}', f'--groups={args.groups}']
-=======
-    opts = [f'--memory-limit={args.memory_limit}', f'--rewriter={args.rewriter}']
->>>>>>> 56daa72e
     if args.cached:
         opts.append('--cached')
     if args.chaining:
@@ -142,10 +138,6 @@
     cmdline_parser = argparse.ArgumentParser(description='Simple script for experimenting with variable orders.')
     cmdline_parser.add_argument('lpsfile', metavar='FILE', type=str, help='an .lps file')
     cmdline_parser.add_argument('iterations', help="the number of iterations of hill climbing", type=int, default=1000, nargs='?')
-<<<<<<< HEAD
-
-=======
->>>>>>> 56daa72e
     cmdline_parser.add_argument('--cached', help="directly passed to lpsreach", action='store_true')
     cmdline_parser.add_argument('--chaining', help="directly passed to lpsreach", action='store_true')
     cmdline_parser.add_argument('--deadlock', help="directly passed to lpsreach", action='store_true')
@@ -153,13 +145,9 @@
     cmdline_parser.add_argument('-m', '--memory-limit', help="directly passed to lpsreach", type=int, default=3)
     cmdline_parser.add_argument('-r', '--rewriter', help="directly passed to lpsreach", type=str, default='jitty')
     cmdline_parser.add_argument('--saturation', help="directly passed to lpsreach", action='store_true')
-<<<<<<< HEAD
     cmdline_parser.add_argument('--threads', help="directly passed to pbessolvesymbolic", type=int, default=1)
     cmdline_parser.add_argument('-v', '--verbose', help="directly passed to lpsreach", action='store_true')
 
-=======
-    cmdline_parser.add_argument('-v', '--verbose', help="directly passed to lpsreac", action='store_true')
->>>>>>> 56daa72e
     cmdline_parser.add_argument('--path', help="Path to the mCRL2 installation that should be used", type=dir_path)
     args = cmdline_parser.parse_args()
     run(args)
