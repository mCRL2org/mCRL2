--- conflicted
+++ resolved
@@ -9,48 +9,11 @@
 /// \file ./lpsparelm.cpp
 
 #include "boost.hpp" // precompiled headers
-<<<<<<< HEAD
-
-#include <stdexcept>
-=======
->>>>>>> 3fb7bde6
 
 #include "mcrl2/lps/specification.h"
 #include "mcrl2/lps/parelm.h"
 
 #include "mcrl2/utilities/input_output_tool.h"
-<<<<<<< HEAD
-
-#ifdef ENABLE_SQUADT_CONNECTIVITY
-#include "mcrl2/utilities/mcrl2_squadt_interface.h"
-#endif
-
-class lps_parelm_tool : public mcrl2::utilities::tools::input_output_tool
-#ifdef ENABLE_SQUADT_CONNECTIVITY
-                      , public mcrl2::utilities::squadt::mcrl2_tool_interface
-#endif
-{
-
-  public:
-
-    lps_parelm_tool() : input_output_tool (
-             "lpsparelm",
-             "Jeroen van der Wulp and Wieger Wesselink",
-             "remove unused parameters from an LPS",
-             "Remove unused parameters from the linear process specification (LPS) in INFILE "
-             "and write the result to OUTFILE. If INFILE is not present, stdin is used. If "
-             "OUTFILE is not present, stdout is used.") {
-    }
-
-    int execute(int argc, char** argv) {
-#ifdef ENABLE_SQUADT_CONNECTIVITY
-      if (mcrl2::utilities::squadt::free_activation(*this, argc, argv)) {
-        return EXIT_SUCCESS;
-      }
-#endif
-
-      return input_output_tool::execute(argc, argv);
-=======
 #include "mcrl2/utilities/squadt_tool.h"
 
 using namespace mcrl2::utilities::tools;
@@ -68,7 +31,6 @@
              "Remove unused parameters from the linear process specification (LPS) in INFILE "
              "and write the result to OUTFILE. If INFILE is not present, stdin is used. If "
              "OUTFILE is not present, stdout is used.") {
->>>>>>> 3fb7bde6
     }
 
     bool run() {
@@ -83,24 +45,15 @@
 #ifdef ENABLE_SQUADT_CONNECTIVITY
     /** \brief configures tool capabilities */
     void set_capabilities(tipi::tool::capabilities& c) const {
-<<<<<<< HEAD
-      c.add_input_configuration("lps_in",
-=======
       c.add_input_configuration("main-input",
->>>>>>> 3fb7bde6
                  tipi::mime_type("lps", tipi::mime_type::application),
                                          tipi::tool::category::transformation);
     }
 
     /** \brief queries the user via SQuADT if needed to obtain configuration information */
     void user_interactive_configuration(tipi::configuration& c) {
-<<<<<<< HEAD
-      if (!c.output_exists("lps_out")) {
-        c.add_output("lps_out",
-=======
       if (!c.output_exists("main-output")) {
         c.add_output("main-output",
->>>>>>> 3fb7bde6
                  tipi::mime_type("lps", tipi::mime_type::application),
                                                  c.get_output_name(".lps"));
       }
@@ -108,22 +61,13 @@
 
     /** \brief check an existing configuration object to see if it is usable */
     bool check_configuration(tipi::configuration const& c) const {
-<<<<<<< HEAD
-      return c.input_exists("lps_in") && c.output_exists("lps_out");
-=======
       return c.input_exists("main-input") && c.output_exists("main-output");
->>>>>>> 3fb7bde6
     }
 
     /** \brief performs the task specified by a configuration */
     bool perform_task(tipi::configuration& c) {
-<<<<<<< HEAD
-      m_input_filename  = c.get_input("lps_in").location();
-      m_output_filename = c.get_output("lps_out").location();
-=======
       m_input_filename  = c.get_input("main-input").location();
       m_output_filename = c.get_output("main-output").location();
->>>>>>> 3fb7bde6
 
       return run();
     }
