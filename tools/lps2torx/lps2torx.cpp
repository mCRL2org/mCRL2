--- conflicted
+++ resolved
@@ -132,19 +132,11 @@
 };
 
 struct lps2torx_tool {
-<<<<<<< HEAD
-  bool            usedummies;
-  bool            removeunused;
-  RewriteStrategy strategy;
-  int             stateformat;
-  std::string     name_for_input;
-=======
   bool               usedummies;
   bool               removeunused;
   rewriter::strategy strategy;
   int                stateformat;
   std::string        name_for_input;
->>>>>>> 3fb7bde6
 
   bool parse_command_line(int ac, char** av) {
     interface_description clinterface(av[0], NAME, AUTHOR,
@@ -172,11 +164,7 @@
     if (parser.continue_execution()) {
       usedummies   = true;
       removeunused = parser.options.count("unused-data") == 0;
-<<<<<<< HEAD
-      strategy     = parser.option_argument_as< RewriteStrategy >("rewriter");
-=======
       strategy     = parser.option_argument_as< rewriter::strategy >("rewriter");
->>>>>>> 3fb7bde6
       stateformat  = GS_STATE_VECTOR;
 
       if (parser.options.count("dummy")) {
@@ -238,22 +226,10 @@
     torx_data td(10000);
 
     NextState *nstate = createNextState(
-<<<<<<< HEAD
-      Spec,
-      !usedummies,
-      stateformat,
-      createEnumerator(
-        data_specification(ATAgetArgument(Spec,0)),
-        createRewriter(data_specification(ATAgetArgument(Spec,0)),strategy),
-        true
-      ),
-      true
-=======
       mcrl2::lps::specification(Spec),
       !usedummies,
       stateformat,
       strategy
->>>>>>> 3fb7bde6
     );
 
     ATerm initial_state = nstate->getInitialState();
