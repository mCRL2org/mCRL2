--- conflicted
+++ resolved
@@ -1168,10 +1168,7 @@
   add_pbesinst_release_test(  "-opbes" )
   add_pbesinst_release_test(  "-obes" )
   add_pbesinst_release_test(  "-ocwi" )
-<<<<<<< HEAD
-=======
   add_pbesinst_release_test(  "-opgsolver" )
->>>>>>> 23620a89
   add_pbesinst_release_test(  "-slazy" )
   add_pbesinst_release_test(  "-sfinite;-f\"*(*:Bool)\"" )
   add_pbesinst_release_test(  "-rjitty" )
