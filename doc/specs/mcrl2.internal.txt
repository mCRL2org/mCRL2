--- conflicted
+++ resolved
@@ -336,28 +336,6 @@
 
 //propositional variable instantiation
 <PropVarInst>  ::= PropVarInst(<String>, <DataExpr>*)
-<<<<<<< HEAD
-
-//Boolean expressions
-//-------------------
-
-// BES specification (equations + initialization)
-<BES>          ::= BES(<BooleanEquation>*, <BooleanExpression>)
-
-// boolean equation
-<BooleanEquation>   ::= BooleanEquation(<FixPoint>, <BooleanVariable>, <BooleanExpression>)
-
-// boolean variable
-<BooleanVariable>   ::= BooleanVariable(<String>)
-
-// boolean expression
-<BooleanExpression> ::= BooleanTrue
-                      | BooleanFalse
-                      | <BooleanVariable>
-                      | BooleanNot(<BooleanExpression>)
-                      | BooleanAnd(<BooleanExpression>, <BooleanExpression>)
-                      | BooleanOr(<BooleanExpression>, <BooleanExpression>)
-                      | BooleanImp(<BooleanExpression>, <BooleanExpression>)
 
 //PRES's
 //------
@@ -394,43 +372,3 @@
                  | PRESCondEq(<PRExpr>,<PRExpr>,<PRExpr>)
                  | <PropVarInst>
                  | <UntypedDataParameter>
-
-
-//Real equation systems
-//---------------------
-
-// RES specification (equations + initialization)
-<RES>          ::= RES(<RESEquation>*, <RESExpression>)
-
-// real equation
-<RESEquation>   ::= RESEquation(<FixPoint>, <RESVariable>, <RESExpression>)
-
-// real variable
-<RESVariable>   ::= RESVariable(<String>)
-
-// real expression
-<RESExpression> ::= RESTrue
-                  | RESFalse
-                  | <RESVariable>
-                  | RESMinus(<RESExpression>)
-                  | RESAnd(<RESExpression>, <RESExpression>)
-                  | RESOr(<RESExpression>, <RESExpression>)
-                  | RESImp(<RESExpression>, <RESExpression>)
-                  | RESPlus(<RESExpression>, <RESExpression>)
-                  | RESConstantMultiply(<DataExpr>, <RESExpression>)
-                  | RESConstantMultiplyAlt(<RESExpression>, <DataExpr>)
-                  | <DataExpr>
-                  | RESEqInf(<RESExpression>)
-                  | RESEqNInf(<RESExpression>)
-                  | RESCondSm(<RESExpression>, <RESExpression>, <RESExpression>)
-                  | RESCondEq(<RESExpression>, <RESExpression>, <RESExpression>)
-
-//BDDs
-//-------------------
-
-// bdd expression
-<BddExpression> ::= BddTrue
-                  | BddFalse
-                  | BddIf(<String>, <BddExpression>, <BddExpression>)
-=======
->>>>>>> 904250e2
