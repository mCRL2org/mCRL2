// Author(s): Wieger Wesselink
// Copyright: see the accompanying file COPYING or copy at
// https://github.com/mCRL2org/mCRL2/blob/master/COPYING
//
// Distributed under the Boost Software License, Version 1.0.
// (See accompanying file LICENSE_1_0.txt or copy at
// http://www.boost.org/LICENSE_1_0.txt)
//
/// \file rewriter_test.cpp
/// \brief Add your file description here.

#define BOOST_TEST_MODULE rewriter_test
#include <boost/test/included/unit_test.hpp>

#include "mcrl2/data/detail/parse_substitution.h"
#include "mcrl2/lps/detail/specification_property_map.h"
#include "mcrl2/lps/one_point_rule_rewrite.h"
#include "mcrl2/lps/parse.h"
#include "mcrl2/lps/rewrite.h"

using namespace mcrl2;
using namespace mcrl2::data;
using namespace mcrl2::data::detail;
using namespace mcrl2::lps;
using namespace mcrl2::lps::detail;

const std::string SPECIFICATION1 =
  "sort Natural;                                    \n"
  "                                                 \n"
  "cons _0: Natural;                                \n"
  "    S: Natural -> Natural;                       \n"
  "                                                 \n"
  "map  eq: Natural # Natural -> Bool;              \n"
  "    less: Natural # Natural -> Bool;             \n"
  "    plus: Natural # Natural -> Natural;          \n"
  "    _1, _2, _3, _4, _5, _6, _7, _8, _9: Natural; \n"
  "    P: Natural -> Natural;                       \n"
  "    even: Natural -> Bool;                       \n"
  "                                                 \n"
  "var  n, m: Natural;                              \n"
  "                                                 \n"
  "eqn  eq(n, n) = true;                            \n"
  "    eq(S(n), _0) = false;                        \n"
  "    eq(_0, S(m)) = false;                        \n"
  "    eq(S(n), S(m)) = eq(n, m);                   \n"
  "                                                 \n"
  "    less(n, n) = false;                          \n"
  "    less(n, _0) = false;                         \n"
  "    less(_0, S(m)) = true;                       \n"
  "    less(S(n), S(m)) = less(n, m);               \n"
  "                                                 \n"
  "    plus(_0, n) = n;                             \n"
  "    plus(n, _0) = n;                             \n"
  "    plus(S(n), m) = S(plus(n, m));               \n"
  "    plus(n, S(m)) = S(plus(n, m));               \n"
  "                                                 \n"
  "    even(_0) = true;                             \n"
  "    even(S(n)) = !(even(n));                     \n"
  "                                                 \n"
  "    P(S(n)) = n;                                 \n"
  "                                                 \n"
  "    _1 = S(_0);                                  \n"
  "    _2 = S(_1);                                  \n"
  "    _3 = S(_2);                                  \n"
  "    _4 = S(_3);                                  \n"
  "    _5 = S(_4);                                  \n"
  "    _6 = S(_5);                                  \n"
  "    _7 = S(_6);                                  \n"
  "    _8 = S(_7);                                  \n"
  "    _9 = S(_8);                                  \n"
  "                                                 \n"
  "act a: Natural;                                  \n"
  "                                                 \n"
  "proc P(n: Natural) = sum m: Natural. a(m). P(m); \n"
  "                                                 \n"
  "init P(_0);                                      \n"
  ;

void test1()
{
  specification spec = parse_linear_process_specification(SPECIFICATION1);
  rewriter r(spec.data());

  data_expression n1    = find_mapping(spec.data(), "_1");
  data_expression n2    = find_mapping(spec.data(), "_2");
  data_expression n3    = find_mapping(spec.data(), "_3");
  data_expression n4    = find_mapping(spec.data(), "_4");
  data_expression n5    = find_mapping(spec.data(), "_5");
  data_expression n6    = find_mapping(spec.data(), "_6");
  data_expression n7    = find_mapping(spec.data(), "_7");
  data_expression n8    = find_mapping(spec.data(), "_8");
  data_expression n9    = find_mapping(spec.data(), "_9");
  data_expression plus  = find_mapping(spec.data(), "plus");

  BOOST_CHECK(r(plus(n4, n5)) == r(plus(n2, n7)));

  specification spec1 = spec;
  lps::rewrite(spec1, r);
  lps::detail::specification_property_map<> info(spec);
  lps::detail::specification_property_map<> info1(spec1);
  BOOST_CHECK(info.to_string() == info1.to_string());

  // test destructor
  const rewriter& r1 = r;
<<<<<<< HEAD
  BOOST_CHECK(r1(n1) == r(n1));
=======
  BOOST_CHECK(r1(n1)==r(n1));
>>>>>>> 07046cb2
}

const std::string SPECIFICATION2=
  "act  c:Pos#Nat;                          \n"
  "proc P(a:Pos,b:Nat)=c(a,0).P(a+1,b+1+2); \n"
  "init P(1+1,2+2);                         \n";

void test2()
{
  specification spec = parse_linear_process_specification(SPECIFICATION2);
  rewriter r(spec.data());

  specification spec1 = spec;
  lps::rewrite(spec1, r);

  specification spec2 = spec1;
  lps::rewrite(spec2, r);

  lps::detail::specification_property_map<> info1(spec1);
  lps::detail::specification_property_map<> info2(spec2);
  BOOST_CHECK(info1.to_string() == info2.to_string());
  BOOST_CHECK(spec1.process().summand_count() == 1);
}

const std::string SPECIFICATION3 =
  "act  c:Pos#Nat;                          \n"
  "proc P(a:Pos,b:Nat)=tau.P(a+1,b+1+2)+    \n"
  "                    tau.P(a+1,pred(a))+  \n"
  "                    c(a,0).P(a,b);       \n"
  "init P(1+1,0);                           \n";
void test3()
{
  specification spec = parse_linear_process_specification(SPECIFICATION3);
  rewriter r(spec.data());

  specification spec1 = spec;
  lps::rewrite(spec1, r);

  specification spec2 = spec1;
  lps::rewrite(spec2, r);

  lps::detail::specification_property_map<> info1(spec1);
  lps::detail::specification_property_map<> info2(spec2);
  BOOST_CHECK(info1.to_string() == info2.to_string());
  BOOST_CHECK(spec1.process().summand_count() == 3);
}

// Checks if rewriting the specification src with the substitutions sigma
// results in the specification dest.
void test_lps_rewriter(const std::string& src_text, const std::string& dest_text, const std::string& sigma_text)
{
  lps::specification src  = parse_linear_process_specification(src_text);
  lps::specification dest = parse_linear_process_specification(dest_text);

  // rewrite the specification src
  data::rewriter R(src.data());
  data::mutable_map_substitution<> sigma;
  data::detail::parse_substitution(sigma_text, sigma, src.data());
  lps::rewrite(src, R, sigma);

  if (src != dest)
  {
    std::cerr << "--- test failed ---" << std::endl;
    std::cerr << lps::pp(src) << std::endl;
    std::cerr << "-------------------" << std::endl;
    std::cerr << lps::pp(dest) << std::endl;
  }
  BOOST_CHECK(src == dest);
}

void test_lps_rewriter()
{
  std::string src =
    "act  c: Bool;                                                       \n"
    "proc P(b: Bool, c:Bool) = c(true && false).P(b || true, c && true); \n"
    "init P(true || false, true && false);                               \n";

  std::string dest =
    "act  c: Bool;                                                       \n"
    "proc P(b: Bool, c:Bool) = c(false).P(true, c);                      \n"
    "init P(true, false);                                                \n";

  test_lps_rewriter(src, dest, "");
}

void test_one_point_rule_rewriter()
{
  std::string src =
    "act  a: Bool;\n"
    "\n"
    "proc P(b: Bool) =\n"
    "       (forall n: Nat. n != 1 || b) ->\n"
    "         a(exists m: Nat. m == 1) .\n"
    "         P(b = b);\n"
    "\n"
    "init P(true);";

  std::string expected_result =
    "act  a: Bool;\n"
    "\n"
    "proc P(b: Bool) =\n"
    "       (1 != 1 || b) ->\n"
    "         a(1 == 1) .\n"
    "         P(b = b);\n"
    "\n"
    "init P(true);";

  specification lpsspec = parse_linear_process_specification(src);
  specification expected_spec = parse_linear_process_specification(expected_result);
  lps::one_point_rule_rewrite(lpsspec);
  std::string result = utilities::trim_copy(lps::pp(lpsspec));
  BOOST_CHECK(result == expected_result);
}

BOOST_AUTO_TEST_CASE(test_main)
{
  test1();
  test2();
  test3();
  test_lps_rewriter();
  test_one_point_rule_rewriter();
}<|MERGE_RESOLUTION|>--- conflicted
+++ resolved
@@ -102,11 +102,7 @@
 
   // test destructor
   const rewriter& r1 = r;
-<<<<<<< HEAD
-  BOOST_CHECK(r1(n1) == r(n1));
-=======
   BOOST_CHECK(r1(n1)==r(n1));
->>>>>>> 07046cb2
 }
 
 const std::string SPECIFICATION2=
