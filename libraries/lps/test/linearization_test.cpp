--- conflicted
+++ resolved
@@ -44,11 +44,7 @@
 void run_linearisation_test_case(const std::string& spec, const bool expect_success = true)
 {
   // Set various rewrite strategies
-<<<<<<< HEAD
-  rewrite_strategy_vector rewrite_strategies = utilities::get_test_rewrite_strategies();
-=======
   rewrite_strategy_vector rewrite_strategies = utilities::get_test_rewrite_strategies(false);
->>>>>>> a907a07f
 
   for (rewrite_strategy_vector::const_iterator i = rewrite_strategies.begin(); i != rewrite_strategies.end(); ++i)
   {
