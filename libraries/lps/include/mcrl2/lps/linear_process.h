--- conflicted
+++ resolved
@@ -61,17 +61,10 @@
 {
   protected:
     /// \brief The free variables of the process
-<<<<<<< HEAD
-    data::data_variable_list m_free_variables;
-
-    /// \brief The process parameters of the process
-    data::data_variable_list m_process_parameters;
-=======
     new_data::variable_list m_free_variables;
 
     /// \brief The process parameters of the process
     new_data::variable_list m_process_parameters;
->>>>>>> 3fb7bde6
 
     /// \brief The summands of the process
     summand_list m_summands;
@@ -83,13 +76,8 @@
     {}
 
     /// \brief Constructor.
-<<<<<<< HEAD
-    linear_process(data::data_variable_list free_variables,
-        data::data_variable_list process_parameters,
-=======
     linear_process(new_data::variable_list free_variables,
         new_data::variable_list process_parameters,
->>>>>>> 3fb7bde6
         summand_list       summands
        )
      : atermpp::aterm_appl(core::detail::gsMakeLinearProcess(
@@ -131,22 +119,14 @@
 
     /// \brief Returns the sequence of free variables.
     /// \return The sequence of free variables.
-<<<<<<< HEAD
-    data::data_variable_list free_variables() const
-=======
     new_data::variable_list const& free_variables() const
->>>>>>> 3fb7bde6
     {
       return m_free_variables;
     }
 
     /// \brief Returns the sequence of process parameters.
     /// \return The sequence of process parameters.
-<<<<<<< HEAD
-    data::data_variable_list process_parameters() const
-=======
     new_data::variable_list const& process_parameters() const
->>>>>>> 3fb7bde6
     {
       return m_process_parameters;
     }
@@ -182,11 +162,7 @@
     /// \brief Returns the set of free variables that appear in the process.
     /// This set is a subset of <tt>free_variables()</tt>.
     /// \return The set of free variables that appear in the process.
-<<<<<<< HEAD
-    std::set<data::data_variable> find_free_variables()
-=======
     std::set<new_data::variable> find_free_variables()
->>>>>>> 3fb7bde6
     {
       using namespace std::rel_ops; // for definition of operator!= in terms of operator==
 
