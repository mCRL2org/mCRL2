--- conflicted
+++ resolved
@@ -67,31 +67,6 @@
 typedef std::vector<state_formula>    state_formula_vector;
 
 // prototypes
-<<<<<<< HEAD
-inline bool is_true(const atermpp::aterm& x);
-inline bool is_false(const atermpp::aterm& x);
-inline bool is_not(const atermpp::aterm& x);
-inline bool is_minus(const atermpp::aterm& x);
-inline bool is_and(const atermpp::aterm& x);
-inline bool is_or(const atermpp::aterm& x);
-inline bool is_imp(const atermpp::aterm& x);
-inline bool is_plus(const atermpp::aterm& x);
-inline bool is_const_multiply(const atermpp::aterm& x);
-inline bool is_const_multiply_alt(const atermpp::aterm& x);
-inline bool is_forall(const atermpp::aterm& x);
-inline bool is_exists(const atermpp::aterm& x);
-inline bool is_infimum(const atermpp::aterm& x);
-inline bool is_supremum(const atermpp::aterm& x);
-inline bool is_must(const atermpp::aterm& x);
-inline bool is_may(const atermpp::aterm& x);
-inline bool is_yaled(const atermpp::aterm& x);
-inline bool is_yaled_timed(const atermpp::aterm& x);
-inline bool is_delay(const atermpp::aterm& x);
-inline bool is_delay_timed(const atermpp::aterm& x);
-inline bool is_variable(const atermpp::aterm& x);
-inline bool is_nu(const atermpp::aterm& x);
-inline bool is_mu(const atermpp::aterm& x);
-=======
 inline bool is_true(const atermpp::aterm_appl& x);
 inline bool is_false(const atermpp::aterm_appl& x);
 inline bool is_not(const atermpp::aterm_appl& x);
@@ -116,7 +91,6 @@
 inline bool is_variable(const atermpp::aterm_appl& x);
 inline bool is_nu(const atermpp::aterm_appl& x);
 inline bool is_mu(const atermpp::aterm_appl& x);
->>>>>>> e3212d08
 
 /// \\brief Test for a state_formula expression
 /// \\param x A term
