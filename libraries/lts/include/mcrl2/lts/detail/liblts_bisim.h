--- conflicted
+++ resolved
@@ -1217,11 +1217,7 @@
   const bool branching /* =false*/,
   const bool preserve_divergences /*=false*/,
   const bool generate_counter_examples /*= false*/,
-<<<<<<< HEAD
-  const std::string& counter_example_file /*= ""*/,
-=======
   const std::string& /* counter_example_file = ""*/,
->>>>>>> a5521d83
   const bool structured_output /* = false */)
 {
   LTS_TYPE l1_copy(l1);
