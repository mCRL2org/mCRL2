// Author(s): Ruud Koolen
// Copyright: see the accompanying file COPYING or copy at
// https://svn.win.tue.nl/trac/MCRL2/browser/trunk/COPYING
//
// Distributed under the Boost Software License, Version 1.0.
// (See accompanying file LICENSE_1_0.txt or copy at
// http://www.boost.org/LICENSE_1_0.txt)

#ifndef MCRL2_LTS_DETAIL_EXPLORATION_NEW_H
#define MCRL2_LTS_DETAIL_EXPLORATION_NEW_H

#include <string>
#include <limits>
#include <memory>
#include <unordered_set>

#include "mcrl2/atermpp/indexed_set.h"
<<<<<<< HEAD
#include "mcrl2/atermpp/aterm_balanced_tree.h"
=======
>>>>>>> 32255caf
#include "mcrl2/trace/trace.h"
#include "mcrl2/lps/next_state_generator.h"
#include "mcrl2/lts/lts_lts.h"
#include "mcrl2/lts/detail/bithashtable.h"
#include "mcrl2/lts/detail/queue.h"
#include "mcrl2/lts/detail/lts_generation_options.h"
#include "mcrl2/lts/detail/exploration_strategy.h"


namespace mcrl2
{
namespace lts
{
namespace detail
{

    template <class COUNTER_EXAMPLE_GENERATOR>
    class state_index_pair
    {
      protected:
        lps::state m_state;
        typename COUNTER_EXAMPLE_GENERATOR::index_type m_index;
    
      public:
        state_index_pair(const lps::state& state, typename COUNTER_EXAMPLE_GENERATOR::index_type index)
         : m_state(state),
           m_index(index)
        {}
    
        lps::state state() const
        {
          return m_state;
        }
    
        typename COUNTER_EXAMPLE_GENERATOR::index_type index() const
        {
          return m_index;
        }
    };
} // end namespace detail

class lps2lts_algorithm
{
  private:
    typedef lps::next_state_generator next_state_generator;

  private:
    lts_generation_options m_options;
    next_state_generator *m_generator;
    next_state_generator::summand_subset_t *m_main_subset;

    bool m_use_confluence_reduction;
    next_state_generator::summand_subset_t m_nonprioritized_subset;
    next_state_generator::summand_subset_t m_prioritized_subset;

    atermpp::indexed_set<lps::state> m_state_numbers;
    bit_hash_table m_bit_hash_table;

    probabilistic_lts_lts_t m_output_lts;
    atermpp::indexed_set<process::action_list> m_action_label_numbers; 
    std::ofstream m_aut_file;

    bool m_maintain_traces;
    bool m_value_prioritize;

    next_state_generator::summand_subset_t m_tau_summands;

    std::vector<bool> m_detected_action_summands;

    std::map<lps::state, lps::state> m_backpointers;
    std::size_t m_traces_saved;

    std::size_t m_num_states;
    std::size_t m_num_transitions;
    next_state_generator::transition_t::state_probability_list m_initial_states;
    std::size_t m_level;

    std::unordered_set<lps::state> non_divergent_states;  // This set is filled with states proven not to be divergent, 
                                                          // when lps2lts_algorithm is requested to search for divergencies.

    volatile bool m_must_abort;

  public:
    lps2lts_algorithm() :
      m_generator(nullptr),
      m_must_abort(false)
    {
      m_action_label_numbers.put(action_label_lts::tau_action().actions());  // The action tau has index 0 by default.
    }

    ~lps2lts_algorithm()
    {
      delete m_generator;
    }

    bool initialise_lts_generation(lts_generation_options* options);
    bool generate_lts();
    bool finalise_lts_generation();

    void abort()
    {
      // Stops the exploration algorithm if it is running by making sure
      // not a single state can be generated anymore.
      if (!m_must_abort)
      {
        m_must_abort = true;
        mCRL2log(log::warning) << "state space generation was aborted prematurely" << std::endl;
      }
    }

  private:
    data::data_expression_vector generator_state(const lps::state& storage_state);
    lps::state storage_state(const data::data_expression_vector& generator_state);
    void set_prioritised_representatives(next_state_generator::transition_t::state_probability_list& states);
    lps::state get_prioritised_representative(const lps::state& state1);
    void value_prioritize(std::vector<next_state_generator::transition_t>& transitions);
<<<<<<< HEAD
    bool save_trace(const storage_state_t& state, const std::string& filename);
    bool save_trace(const storage_state_t& state, const next_state_generator::transition_t& transition, const std::string& filename);
    void construct_trace(const storage_state_t& state1, mcrl2::trace::Trace& trace);
    bool search_divergence(const storage_state_t& state, std::set<storage_state_t>& current_path, std::set<storage_state_t>& visited);
    void check_divergence(const storage_state_t& state);
    void save_actions(const storage_state_t& state, const next_state_generator::transition_t& transition);
    void save_deadlock(const storage_state_t& state);
    void save_error(const storage_state_t& state);
    bool add_transition(const storage_state_t& source_state, next_state_generator::transition_t& transition);
    void get_transitions(const storage_state_t& state,
=======
    bool save_trace(const lps::state& state1, const std::string& filename);
    bool save_trace(const lps::state& state1, const next_state_generator::transition_t& transition, const std::string& filename);
    void construct_trace(const lps::state& state1, mcrl2::trace::Trace& trace);

    template <class COUNTER_EXAMPLE_GENERATOR>
    bool search_divergence(const detail::state_index_pair<COUNTER_EXAMPLE_GENERATOR>& state, 
                           std::set<lps::state>& current_path, std::set<lps::state>& visited, 
                           COUNTER_EXAMPLE_GENERATOR& divergence_loop);
    template <class COUNTER_EXAMPLE_GENERATOR>
    void check_divergence(const detail::state_index_pair<COUNTER_EXAMPLE_GENERATOR>& state, 
                          COUNTER_EXAMPLE_GENERATOR divergence_loop);
    void save_actions(const lps::state& state, const next_state_generator::transition_t& transition);
    void save_deadlock(const lps::state& state);
    void save_error(const lps::state& state);
    std::pair<std::size_t, bool> add_target_state(const lps::state& source_state, const lps::state& target_state);
    bool add_transition(const lps::state& source_state, const next_state_generator::transition_t& transition);
    void get_transitions(const lps::state& state,
>>>>>>> 32255caf
                         std::vector<lps2lts_algorithm::next_state_generator::transition_t>& transitions,
                         next_state_generator::enumerator_queue_t& enumeration_queue
    );
    void generate_lts_breadth_todo_max_is_npos();
    void generate_lts_breadth_todo_max_is_not_npos(const next_state_generator::transition_t::state_probability_list& initial_states);
    void generate_lts_breadth_bithashing(const next_state_generator::transition_t::state_probability_list& initial_states);
    void generate_lts_depth(const next_state_generator::transition_t::state_probability_list& initial_states);
    void generate_lts_random(const next_state_generator::transition_t::state_probability_list& initial_states);
    void print_target_distribution_in_aut_format(
               const lps::next_state_generator::transition_t::state_probability_list& state_probability_list,
               const std::size_t last_state_number,
               const lps::state& source_state);
    void print_target_distribution_in_aut_format(
                const lps::next_state_generator::transition_t::state_probability_list& state_probability_list,
                const lps::state& source_state);
    probabilistic_state<std::size_t, lps::probabilistic_data_expression> transform_initial_probabilistic_state_list
                 (const next_state_generator::transition_t::state_probability_list& initial_states);
    probabilistic_state<std::size_t, lps::probabilistic_data_expression> create_a_probabilistic_state_from_target_distribution(
               const std::size_t base_state_number,
               const next_state_generator::transition_t::state_probability_list& other_probabilities,
               const lps::state& source_state);


};

} // namespace lps

} // namespace mcrl2

#endif // MCRL2_LTS_DETAIL_EXPLORATION_H<|MERGE_RESOLUTION|>--- conflicted
+++ resolved
@@ -15,10 +15,6 @@
 #include <unordered_set>
 
 #include "mcrl2/atermpp/indexed_set.h"
-<<<<<<< HEAD
-#include "mcrl2/atermpp/aterm_balanced_tree.h"
-=======
->>>>>>> 32255caf
 #include "mcrl2/trace/trace.h"
 #include "mcrl2/lps/next_state_generator.h"
 #include "mcrl2/lts/lts_lts.h"
@@ -135,18 +131,6 @@
     void set_prioritised_representatives(next_state_generator::transition_t::state_probability_list& states);
     lps::state get_prioritised_representative(const lps::state& state1);
     void value_prioritize(std::vector<next_state_generator::transition_t>& transitions);
-<<<<<<< HEAD
-    bool save_trace(const storage_state_t& state, const std::string& filename);
-    bool save_trace(const storage_state_t& state, const next_state_generator::transition_t& transition, const std::string& filename);
-    void construct_trace(const storage_state_t& state1, mcrl2::trace::Trace& trace);
-    bool search_divergence(const storage_state_t& state, std::set<storage_state_t>& current_path, std::set<storage_state_t>& visited);
-    void check_divergence(const storage_state_t& state);
-    void save_actions(const storage_state_t& state, const next_state_generator::transition_t& transition);
-    void save_deadlock(const storage_state_t& state);
-    void save_error(const storage_state_t& state);
-    bool add_transition(const storage_state_t& source_state, next_state_generator::transition_t& transition);
-    void get_transitions(const storage_state_t& state,
-=======
     bool save_trace(const lps::state& state1, const std::string& filename);
     bool save_trace(const lps::state& state1, const next_state_generator::transition_t& transition, const std::string& filename);
     void construct_trace(const lps::state& state1, mcrl2::trace::Trace& trace);
@@ -164,7 +148,6 @@
     std::pair<std::size_t, bool> add_target_state(const lps::state& source_state, const lps::state& target_state);
     bool add_transition(const lps::state& source_state, const next_state_generator::transition_t& transition);
     void get_transitions(const lps::state& state,
->>>>>>> 32255caf
                          std::vector<lps2lts_algorithm::next_state_generator::transition_t>& transitions,
                          next_state_generator::enumerator_queue_t& enumeration_queue
     );
