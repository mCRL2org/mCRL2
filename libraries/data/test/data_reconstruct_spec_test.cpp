--- conflicted
+++ resolved
@@ -342,10 +342,6 @@
   BOOST_CHECK(aterm_list(aterm_appl(rec_data(1))(0)).empty());
 }
 
-<<<<<<< HEAD
-void test_data_reconstruct_bag()
-{
-=======
 void test_data_reconstruct_list()
 {
   std::clog << "test_data_reconstruct_list" << std::endl;
@@ -438,22 +434,16 @@
 {
   std::clog << "test_data_reconstruct_bag" << std::endl;
 
->>>>>>> 3fb7bde6
   std::string text =
   "map f:Bag(Bool);\n"
   ;
 
-<<<<<<< HEAD
-  data_specification data = parse_data_specification(text);
-  aterm_appl rec_data = reconstruct_spec(data);
-=======
-  std::clog << "IN: " << text << std::endl;
-
-  data_specification data = parse_data_specification(text);
-  aterm_appl rec_data = new_data::detail::reconstruct_spec(data);
-
-  std::clog << "RECONSTRUCTED: " << rec_data << std::endl;
->>>>>>> 3fb7bde6
+  std::clog << "IN: " << text << std::endl;
+
+  data_specification data = parse_data_specification(text);
+  aterm_appl rec_data = new_data::detail::reconstruct_spec(data);
+
+  std::clog << "RECONSTRUCTED: " << rec_data << std::endl;
 
   identifier_string f_name("f");
   sort_expression b = sort_expr::bool_();
@@ -471,26 +461,18 @@
 
 void test_data_reconstruct_set()
 {
-<<<<<<< HEAD
-=======
   std::clog << "test_data_reconstruct_set" << std::endl;
 
->>>>>>> 3fb7bde6
   std::string text =
   "map f:Set(Bool);\n"
   ;
 
-<<<<<<< HEAD
-  data_specification data = parse_data_specification(text);
-  aterm_appl rec_data = reconstruct_spec(data);
-=======
-  std::clog << "IN: " << text << std::endl;
-
-  data_specification data = parse_data_specification(text);
-  aterm_appl rec_data = new_data::detail::reconstruct_spec(data);
-
-  std::clog << "RECONSTRUCTED: " << rec_data << std::endl;
->>>>>>> 3fb7bde6
+  std::clog << "IN: " << text << std::endl;
+
+  data_specification data = parse_data_specification(text);
+  aterm_appl rec_data = new_data::detail::reconstruct_spec(data);
+
+  std::clog << "RECONSTRUCTED: " << rec_data << std::endl;
 
   identifier_string f_name("f");
   sort_expression b = sort_expr::bool_();
@@ -508,26 +490,18 @@
 
 void test_data_reconstruct_bag_alias()
 {
-<<<<<<< HEAD
-=======
   std::clog << "test_data_reconstruct_bag_alias" << std::endl;
 
->>>>>>> 3fb7bde6
   std::string text =
   "sort S = Bag(Bool);\n"
   ;
 
-<<<<<<< HEAD
-  data_specification data = parse_data_specification(text);
-  aterm_appl rec_data = reconstruct_spec(data);
-=======
-  std::clog << "IN: " << text << std::endl;
-
-  data_specification data = parse_data_specification(text);
-  aterm_appl rec_data = new_data::detail::reconstruct_spec(data);
-
-  std::clog << "RECONSTRUCTED: " << rec_data << std::endl;
->>>>>>> 3fb7bde6
+  std::clog << "IN: " << text << std::endl;
+
+  data_specification data = parse_data_specification(text);
+  aterm_appl rec_data = new_data::detail::reconstruct_spec(data);
+
+  std::clog << "RECONSTRUCTED: " << rec_data << std::endl;
 
   sort_expression b = sort_expr::bool_();
   aterm_appl bag_bool = gsMakeSortExprBag(b);
@@ -541,26 +515,18 @@
 
 void test_data_reconstruct_set_alias()
 {
-<<<<<<< HEAD
-=======
   std::clog << "test_data_reconstruct_set_alias" << std::endl;
 
->>>>>>> 3fb7bde6
   std::string text =
   "sort S = Set(Bool);\n"
   ;
 
-<<<<<<< HEAD
-  data_specification data = parse_data_specification(text);
-  aterm_appl rec_data = reconstruct_spec(data);
-=======
-  std::clog << "IN: " << text << std::endl;
-
-  data_specification data = parse_data_specification(text);
-  aterm_appl rec_data = new_data::detail::reconstruct_spec(data);
-
-  std::clog << "RECONSTRUCTED: " << rec_data << std::endl;
->>>>>>> 3fb7bde6
+  std::clog << "IN: " << text << std::endl;
+
+  data_specification data = parse_data_specification(text);
+  aterm_appl rec_data = new_data::detail::reconstruct_spec(data);
+
+  std::clog << "RECONSTRUCTED: " << rec_data << std::endl;
 
   sort_expression b = sort_expr::bool_();
   aterm_appl set_bool = gsMakeSortExprSet(b);
@@ -652,12 +618,9 @@
   test_data_reconstruct_simple_constructor();
   test_data_reconstruct_bool_function();
   test_data_reconstruct_bool_function_one_eq();
-<<<<<<< HEAD
-=======
   test_data_reconstruct_list();
   test_data_reconstruct_list_alias();
   test_data_reconstruct_list_struct();
->>>>>>> 3fb7bde6
   test_data_reconstruct_bag();
   test_data_reconstruct_set();
   test_data_reconstruct_bag_alias();
