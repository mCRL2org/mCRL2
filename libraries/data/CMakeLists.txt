--- conflicted
+++ resolved
@@ -1,4 +1,3 @@
-<<<<<<< HEAD
 if(NOT WIN32)
   set(COMPILING_REWRITER_SRC detail/rewrite/jittyc.cpp)
   set(COMPILING_REWRITER_DEPS dl)
@@ -10,7 +9,6 @@
     data.cpp
     data_specification.cpp
     typecheck.cpp
-    detail/enumerate/enum_standard.cpp
     detail/prover/smt_lib_solver.cpp
     detail/rewrite/with_prover.cpp
     detail/rewrite/jitty.cpp
@@ -20,44 +18,6 @@
     mcrl2_core
     mcrl2_utilities
     ${COMPILING_REWRITER_DEPS}
-=======
-# Authors: Frank Stappers and Aad Mathijssen
-# Copyright: see the accompanying file COPYING or copy at
-# https://svn.win.tue.nl/trac/MCRL2/browser/trunk/COPYING
-#
-# Distributed under the Boost Software License, Version 1.0.
-# (See accompanying file LICENSE_1_0.txt or copy at
-# http://www.boost.org/LICENSE_1_0.txt)
-
-# ########## Project setup ##########
-project(mcrl2_data)
-cmake_minimum_required(VERSION 2.6)
-
-# Trick to add header files to projects in IDEs like Visual Studio and XCode
-FILE(GLOB_RECURSE HEADERS "include" "*.h")
-add_custom_target(${PROJECT_NAME}_headers SOURCES ${HEADERS})
-
-# ######### General setup ##########
-
-#jitty.c requires DL_LIBS
-if(UNIX)
-  LINK_LIBRARIES(${CMAKE_THREAD_LIBS} ${CMAKE_DL_LIBS})
-  set(COMP_REWRITERS
-   ${CMAKE_CURRENT_SOURCE_DIR}/source/detail/rewrite/jittyc.cpp
-  )
-endif(UNIX)
-
-set(mcrl2_data_src
- ${CMAKE_CURRENT_SOURCE_DIR}/source/data.cpp
- ${CMAKE_CURRENT_SOURCE_DIR}/source/data_specification.cpp
- ${CMAKE_CURRENT_SOURCE_DIR}/source/typecheck.cpp
- ${CMAKE_CURRENT_SOURCE_DIR}/source/detail/prover/smt_lib_solver.cpp
-
- ${CMAKE_CURRENT_SOURCE_DIR}/source/detail/rewrite/with_prover.cpp
- ${CMAKE_CURRENT_SOURCE_DIR}/source/detail/rewrite/jitty.cpp
- ${CMAKE_CURRENT_SOURCE_DIR}/source/detail/rewrite/rewrite.cpp
- ${COMP_REWRITERS}
->>>>>>> 4dee7849
 )
 
 if(APPLE)
@@ -94,6 +54,14 @@
     install(FILES "${Boost_INCLUDE_DIRS}/boost/${hfile}" DESTINATION "${MCRL2_INCLUDE_PATH}/boost" COMPONENT Headers)
   endforeach()
 
+# Not sure what this is, came in with a merge
+#
+#set(mcrl2_data_src
+# ${CMAKE_CURRENT_SOURCE_DIR}/source/data.cpp
+# ${CMAKE_CURRENT_SOURCE_DIR}/source/data_specification.cpp
+# ${CMAKE_CURRENT_SOURCE_DIR}/source/typecheck.cpp
+# ${CMAKE_CURRENT_SOURCE_DIR}/source/detail/prover/smt_lib_solver.cpp
+
   foreach( hdir ${MCRL2_BOOST_HEADER_DIRS})
     install(DIRECTORY "${Boost_INCLUDE_DIRS}/boost/${hdir}" DESTINATION "${MCRL2_INCLUDE_PATH}/boost" COMPONENT Headers)
   endforeach()
