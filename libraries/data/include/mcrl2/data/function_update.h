// Author(s): Jeroen Keiren
// Copyright: see the accompanying file COPYING or copy at
// https://svn.win.tue.nl/trac/MCRL2/browser/trunk/COPYING
//
// Distributed under the Boost Software License, Version 1.0.
// (See accompanying file LICENSE_1_0.txt or copy at
// http://www.boost.org/LICENSE_1_0.txt)
//
/// \file mcrl2/data/function_update.h
/// \brief The standard sort function_update.
///
/// This file was generated from the data sort specification
/// mcrl2/data/build/function_update.spec.

#ifndef MCRL2_DATA_FUNCTION_UPDATE_H
#define MCRL2_DATA_FUNCTION_UPDATE_H

#include "boost/utility.hpp"

#include "mcrl2/exception.h"
#include "mcrl2/data/basic_sort.h"
#include "mcrl2/data/function_sort.h"
#include "mcrl2/data/function_symbol.h"
#include "mcrl2/data/application.h"
#include "mcrl2/data/data_equation.h"
#include "mcrl2/atermpp/container_utility.h"
#include "mcrl2/data/standard.h"

namespace mcrl2 {

  namespace data {

      /// \brief Generate identifier \@func_update
      /// \return Identifier \@func_update
      inline
      core::identifier_string const& function_update_name()
      {
<<<<<<< HEAD
        static core::identifier_string function_update_name = data::detail::initialise_static_expression(function_update_name, core::identifier_string("@func_update"));
=======
        static core::identifier_string function_update_name = core::detail::initialise_static_expression(function_update_name, core::identifier_string("@func_update"));
>>>>>>> a907a07f
        return function_update_name;
      }

      /// \brief Constructor for function symbol \@func_update
      /// \param s A sort expression
      /// \param t A sort expression
      /// \return Function symbol function_update
      inline
      function_symbol function_update(const sort_expression& s, const sort_expression& t)
      {
        function_symbol function_update(function_update_name(), make_function_sort(make_function_sort(s, t), s, t, make_function_sort(s, t)));
        return function_update;
      }


      /// \brief Recogniser for function \@func_update
      /// \param e A data expression
      /// \return true iff e is the function symbol matching \@func_update
      inline
      bool is_function_update_function_symbol(const atermpp::aterm_appl& e)
      {
        if (is_function_symbol(e))
        {
          return function_symbol(e).name() == function_update_name();
        }
        return false;
      }

      /// \brief Application of function symbol \@func_update
      /// \param s A sort expression
      /// \param t A sort expression
      /// \param arg0 A data expression
      /// \param arg1 A data expression
      /// \param arg2 A data expression
      /// \return Application of \@func_update to a number of arguments
      inline
      application function_update(const sort_expression& s, const sort_expression& t, const data_expression& arg0, const data_expression& arg1, const data_expression& arg2)
      {
        return function_update(s, t)(arg0, arg1, arg2);
      }

      /// \brief Recogniser for application of \@func_update
      /// \param e A data expression
      /// \return true iff e is an application of function symbol function_update to a
      ///     number of arguments
      inline
      bool is_function_update_application(const atermpp::aterm_appl& e)
      {
        if (is_application(e))
        {
          return is_function_update_function_symbol(application(e).head());
        }
        return false;
      }

      /// \brief Give all system defined mappings for function_update
      /// \param s A sort expression
      /// \param t A sort expression
      /// \return All system defined mappings for function_update
      inline
      function_symbol_vector function_update_generate_functions_code(const sort_expression& s, const sort_expression& t)
      {
        function_symbol_vector result;
        result.push_back(function_update(s, t));
        return result;
      }
      ///\brief Function for projecting out argument
      ///        arg1 from an application
      /// \param e A data expression
      /// \pre arg1 is defined for e
      /// \return The argument of e that corresponds to arg1
      inline
      data_expression arg1(const data_expression& e)
      {
        assert(is_function_update_application(e));
        return *boost::next(static_cast< application >(e).arguments().begin(), 0);
      }

      ///\brief Function for projecting out argument
      ///        arg2 from an application
      /// \param e A data expression
      /// \pre arg2 is defined for e
      /// \return The argument of e that corresponds to arg2
      inline
      data_expression arg2(const data_expression& e)
      {
        assert(is_function_update_application(e));
        return *boost::next(static_cast< application >(e).arguments().begin(), 1);
      }

      ///\brief Function for projecting out argument
      ///        arg3 from an application
      /// \param e A data expression
      /// \pre arg3 is defined for e
      /// \return The argument of e that corresponds to arg3
      inline
      data_expression arg3(const data_expression& e)
      {
        assert(is_function_update_application(e));
        return *boost::next(static_cast< application >(e).arguments().begin(), 2);
      }

      /// \brief Give all system defined equations for function_update
      /// \param s A sort expression
      /// \param t A sort expression
      /// \return All system defined equations for sort function_update
      inline
      data_equation_vector function_update_generate_equations_code(const sort_expression& s, const sort_expression& t)
      {
        variable vx("x",s);
        variable vy("y",s);
        variable vv("v",t);
        variable vw("w",t);
        variable vf("f",make_function_sort(s, t));

        data_equation_vector result;
        result.push_back(data_equation(atermpp::make_vector(vf, vv, vx), equal_to(vf(vx), vv), function_update(s, t, vf, vx, vv), vf));
        result.push_back(data_equation(atermpp::make_vector(vf, vv, vw, vx), function_update(s, t, function_update(s, t, vf, vx, vw), vx, vv), function_update(s, t, vf, vx, vv)));
        result.push_back(data_equation(atermpp::make_vector(vf, vv, vw, vx, vy), greater(vx, vy), function_update(s, t, function_update(s, t, vf, vy, vw), vx, vv), function_update(s, t, function_update(s, t, vf, vx, vv), vy, vw)));
        result.push_back(data_equation(atermpp::make_vector(vf, vv, vx, vy), not_equal_to(vx, vy), function_update(s, t, vf, vx, vv)(vy), vf(vy)));
        result.push_back(data_equation(atermpp::make_vector(vf, vv, vx), function_update(s, t, vf, vx, vv)(vx), vv));
        return result;
      }

  } // namespace data

} // namespace mcrl2

#endif // MCRL2_DATA_FUNCTION_UPDATE_H<|MERGE_RESOLUTION|>--- conflicted
+++ resolved
@@ -35,11 +35,7 @@
       inline
       core::identifier_string const& function_update_name()
       {
-<<<<<<< HEAD
-        static core::identifier_string function_update_name = data::detail::initialise_static_expression(function_update_name, core::identifier_string("@func_update"));
-=======
         static core::identifier_string function_update_name = core::detail::initialise_static_expression(function_update_name, core::identifier_string("@func_update"));
->>>>>>> a907a07f
         return function_update_name;
       }
 
