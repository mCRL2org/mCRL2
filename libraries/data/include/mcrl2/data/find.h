--- conflicted
+++ resolved
@@ -24,19 +24,6 @@
 
 namespace data {
 
-<<<<<<< HEAD
-/// \brief Returns the set of all identifier strings occurring in the term t
-/// \param t A term
-/// \return The set of all identifier strings occurring in the term t
-template <typename Term>
-std::set<core::identifier_string> find_identifiers(Term t)
-{
-  std::set<core::identifier_string> result;
-  find_all_if(atermpp::aterm_traits<Term>::term(t), core::is_identifier_string, std::inserter(result, result.end()));
-  return result;
-}
-=======
->>>>>>> 3fb7bde6
 
 /// \brief Returns true if the term has a given variable as subterm.
 /// \param t A term
