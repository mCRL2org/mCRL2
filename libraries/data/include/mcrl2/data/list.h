// Author(s): Jeroen Keiren
// Copyright: see the accompanying file COPYING or copy at
// https://svn.win.tue.nl/trac/MCRL2/browser/trunk/COPYING
//
// Distributed under the Boost Software License, Version 1.0.
// (See accompanying file LICENSE_1_0.txt or copy at
// http://www.boost.org/LICENSE_1_0.txt)
//
/// \file mcrl2/data/list.h
/// \brief The standard sort list.
///
/// This file was generated from the data sort specification
/// mcrl2/data/build/list.spec.

#ifndef MCRL2_DATA_LIST_H
#define MCRL2_DATA_LIST_H

#include "boost/utility.hpp"

// Workaround for OS X with Apples patched gcc 4.0.1
#undef nil

#include "mcrl2/exception.h"
#include "mcrl2/data/basic_sort.h"
#include "mcrl2/data/function_sort.h"
#include "mcrl2/data/function_symbol.h"
#include "mcrl2/data/application.h"
#include "mcrl2/data/data_equation.h"
#include "mcrl2/atermpp/container_utility.h"
#include "mcrl2/data/standard.h"
#include "mcrl2/data/container_sort.h"
#include "mcrl2/data/bool.h"
#include "mcrl2/data/pos.h"
#include "mcrl2/data/nat.h"

namespace mcrl2 {

  namespace data {

    /// \brief Namespace for system defined sort list
    namespace sort_list {

      /// \brief Constructor for sort expression List(S)
      /// \param s A sort expression
      /// \return Sort expression list(s)
      inline
      container_sort list(const sort_expression& s)
      {
        container_sort list(list_container(), s);
        return list;
      }

      /// \brief Recogniser for sort expression List(s)
      /// \param e A sort expression
      /// \return true iff e is a container sort of which the name matches
      ///      list
      inline
      bool is_list(const sort_expression& e)
      {
        if (is_container_sort(e))
        {
          return container_sort(e).container_name() == list_container();
        }
        return false;
      }

      /// \brief Generate identifier []
      /// \return Identifier []
      inline
      core::identifier_string const& nil_name()
      {
<<<<<<< HEAD
        static core::identifier_string nil_name = data::detail::initialise_static_expression(nil_name, core::identifier_string("[]"));
=======
        static core::identifier_string nil_name = core::detail::initialise_static_expression(nil_name, core::identifier_string("[]"));
>>>>>>> a907a07f
        return nil_name;
      }

      /// \brief Constructor for function symbol []
      /// \param s A sort expression
      /// \return Function symbol nil
      inline
      function_symbol nil(const sort_expression& s)
      {
        function_symbol nil(nil_name(), list(s));
        return nil;
      }


      /// \brief Recogniser for function []
      /// \param e A data expression
      /// \return true iff e is the function symbol matching []
      inline
      bool is_nil_function_symbol(const atermpp::aterm_appl& e)
      {
        if (is_function_symbol(e))
        {
          return function_symbol(e).name() == nil_name();
        }
        return false;
      }

      /// \brief Generate identifier |>
      /// \return Identifier |>
      inline
      core::identifier_string const& cons_name()
      {
<<<<<<< HEAD
        static core::identifier_string cons_name = data::detail::initialise_static_expression(cons_name, core::identifier_string("|>"));
=======
        static core::identifier_string cons_name = core::detail::initialise_static_expression(cons_name, core::identifier_string("|>"));
>>>>>>> a907a07f
        return cons_name;
      }

      /// \brief Constructor for function symbol |>
      /// \param s A sort expression
      /// \return Function symbol cons_
      inline
      function_symbol cons_(const sort_expression& s)
      {
        function_symbol cons_(cons_name(), make_function_sort(s, list(s), list(s)));
        return cons_;
      }


      /// \brief Recogniser for function |>
      /// \param e A data expression
      /// \return true iff e is the function symbol matching |>
      inline
      bool is_cons_function_symbol(const atermpp::aterm_appl& e)
      {
        if (is_function_symbol(e))
        {
          return function_symbol(e).name() == cons_name();
        }
        return false;
      }

      /// \brief Application of function symbol |>
      /// \param s A sort expression
      /// \param arg0 A data expression
      /// \param arg1 A data expression
      /// \return Application of |> to a number of arguments
      inline
      application cons_(const sort_expression& s, const data_expression& arg0, const data_expression& arg1)
      {
        return cons_(s)(arg0, arg1);
      }

      /// \brief Recogniser for application of |>
      /// \param e A data expression
      /// \return true iff e is an application of function symbol cons_ to a
      ///     number of arguments
      inline
      bool is_cons_application(const atermpp::aterm_appl& e)
      {
        if (is_application(e))
        {
          return is_cons_function_symbol(application(e).head());
        }
        return false;
      }

      /// \brief Give all system defined constructors for list
      /// \param s A sort expression
      /// \return All system defined constructors for list
      inline
      function_symbol_vector list_generate_constructors_code(const sort_expression& s)
      {
        function_symbol_vector result;
        result.push_back(nil(s));
        result.push_back(cons_(s));

        return result;
      }
      /// \brief Generate identifier in
      /// \return Identifier in
      inline
      core::identifier_string const& in_name()
      {
<<<<<<< HEAD
        static core::identifier_string in_name = data::detail::initialise_static_expression(in_name, core::identifier_string("in"));
=======
        static core::identifier_string in_name = core::detail::initialise_static_expression(in_name, core::identifier_string("in"));
>>>>>>> a907a07f
        return in_name;
      }

      /// \brief Constructor for function symbol in
      /// \param s A sort expression
      /// \return Function symbol in
      inline
      function_symbol in(const sort_expression& s)
      {
        function_symbol in(in_name(), make_function_sort(s, list(s), sort_bool::bool_()));
        return in;
      }


      /// \brief Recogniser for function in
      /// \param e A data expression
      /// \return true iff e is the function symbol matching in
      inline
      bool is_in_function_symbol(const atermpp::aterm_appl& e)
      {
        if (is_function_symbol(e))
        {
          return function_symbol(e).name() == in_name();
        }
        return false;
      }

      /// \brief Application of function symbol in
      /// \param s A sort expression
      /// \param arg0 A data expression
      /// \param arg1 A data expression
      /// \return Application of in to a number of arguments
      inline
      application in(const sort_expression& s, const data_expression& arg0, const data_expression& arg1)
      {
        return in(s)(arg0, arg1);
      }

      /// \brief Recogniser for application of in
      /// \param e A data expression
      /// \return true iff e is an application of function symbol in to a
      ///     number of arguments
      inline
      bool is_in_application(const atermpp::aterm_appl& e)
      {
        if (is_application(e))
        {
          return is_in_function_symbol(application(e).head());
        }
        return false;
      }

      /// \brief Generate identifier #
      /// \return Identifier #
      inline
      core::identifier_string const& count_name()
      {
<<<<<<< HEAD
        static core::identifier_string count_name = data::detail::initialise_static_expression(count_name, core::identifier_string("#"));
=======
        static core::identifier_string count_name = core::detail::initialise_static_expression(count_name, core::identifier_string("#"));
>>>>>>> a907a07f
        return count_name;
      }

      /// \brief Constructor for function symbol #
      /// \param s A sort expression
      /// \return Function symbol count
      inline
      function_symbol count(const sort_expression& s)
      {
        function_symbol count(count_name(), make_function_sort(list(s), sort_nat::nat()));
        return count;
      }


      /// \brief Recogniser for function #
      /// \param e A data expression
      /// \return true iff e is the function symbol matching #
      inline
      bool is_count_function_symbol(const atermpp::aterm_appl& e)
      {
        if (is_function_symbol(e))
        {
          return function_symbol(e).name() == count_name();
        }
        return false;
      }

      /// \brief Application of function symbol #
      /// \param s A sort expression
      /// \param arg0 A data expression
      /// \return Application of # to a number of arguments
      inline
      application count(const sort_expression& s, const data_expression& arg0)
      {
        return count(s)(arg0);
      }

      /// \brief Recogniser for application of #
      /// \param e A data expression
      /// \return true iff e is an application of function symbol count to a
      ///     number of arguments
      inline
      bool is_count_application(const atermpp::aterm_appl& e)
      {
        if (is_application(e))
        {
          return is_count_function_symbol(application(e).head());
        }
        return false;
      }

      /// \brief Generate identifier <|
      /// \return Identifier <|
      inline
      core::identifier_string const& snoc_name()
      {
<<<<<<< HEAD
        static core::identifier_string snoc_name = data::detail::initialise_static_expression(snoc_name, core::identifier_string("<|"));
=======
        static core::identifier_string snoc_name = core::detail::initialise_static_expression(snoc_name, core::identifier_string("<|"));
>>>>>>> a907a07f
        return snoc_name;
      }

      /// \brief Constructor for function symbol <|
      /// \param s A sort expression
      /// \return Function symbol snoc
      inline
      function_symbol snoc(const sort_expression& s)
      {
        function_symbol snoc(snoc_name(), make_function_sort(list(s), s, list(s)));
        return snoc;
      }


      /// \brief Recogniser for function <|
      /// \param e A data expression
      /// \return true iff e is the function symbol matching <|
      inline
      bool is_snoc_function_symbol(const atermpp::aterm_appl& e)
      {
        if (is_function_symbol(e))
        {
          return function_symbol(e).name() == snoc_name();
        }
        return false;
      }

      /// \brief Application of function symbol <|
      /// \param s A sort expression
      /// \param arg0 A data expression
      /// \param arg1 A data expression
      /// \return Application of <| to a number of arguments
      inline
      application snoc(const sort_expression& s, const data_expression& arg0, const data_expression& arg1)
      {
        return snoc(s)(arg0, arg1);
      }

      /// \brief Recogniser for application of <|
      /// \param e A data expression
      /// \return true iff e is an application of function symbol snoc to a
      ///     number of arguments
      inline
      bool is_snoc_application(const atermpp::aterm_appl& e)
      {
        if (is_application(e))
        {
          return is_snoc_function_symbol(application(e).head());
        }
        return false;
      }

      /// \brief Generate identifier ++
      /// \return Identifier ++
      inline
      core::identifier_string const& concat_name()
      {
<<<<<<< HEAD
        static core::identifier_string concat_name = data::detail::initialise_static_expression(concat_name, core::identifier_string("++"));
=======
        static core::identifier_string concat_name = core::detail::initialise_static_expression(concat_name, core::identifier_string("++"));
>>>>>>> a907a07f
        return concat_name;
      }

      /// \brief Constructor for function symbol ++
      /// \param s A sort expression
      /// \return Function symbol concat
      inline
      function_symbol concat(const sort_expression& s)
      {
        function_symbol concat(concat_name(), make_function_sort(list(s), list(s), list(s)));
        return concat;
      }


      /// \brief Recogniser for function ++
      /// \param e A data expression
      /// \return true iff e is the function symbol matching ++
      inline
      bool is_concat_function_symbol(const atermpp::aterm_appl& e)
      {
        if (is_function_symbol(e))
        {
          return function_symbol(e).name() == concat_name();
        }
        return false;
      }

      /// \brief Application of function symbol ++
      /// \param s A sort expression
      /// \param arg0 A data expression
      /// \param arg1 A data expression
      /// \return Application of ++ to a number of arguments
      inline
      application concat(const sort_expression& s, const data_expression& arg0, const data_expression& arg1)
      {
        return concat(s)(arg0, arg1);
      }

      /// \brief Recogniser for application of ++
      /// \param e A data expression
      /// \return true iff e is an application of function symbol concat to a
      ///     number of arguments
      inline
      bool is_concat_application(const atermpp::aterm_appl& e)
      {
        if (is_application(e))
        {
          return is_concat_function_symbol(application(e).head());
        }
        return false;
      }

      /// \brief Generate identifier .
      /// \return Identifier .
      inline
      core::identifier_string const& element_at_name()
      {
<<<<<<< HEAD
        static core::identifier_string element_at_name = data::detail::initialise_static_expression(element_at_name, core::identifier_string("."));
=======
        static core::identifier_string element_at_name = core::detail::initialise_static_expression(element_at_name, core::identifier_string("."));
>>>>>>> a907a07f
        return element_at_name;
      }

      /// \brief Constructor for function symbol .
      /// \param s A sort expression
      /// \return Function symbol element_at
      inline
      function_symbol element_at(const sort_expression& s)
      {
        function_symbol element_at(element_at_name(), make_function_sort(list(s), sort_nat::nat(), s));
        return element_at;
      }


      /// \brief Recogniser for function .
      /// \param e A data expression
      /// \return true iff e is the function symbol matching .
      inline
      bool is_element_at_function_symbol(const atermpp::aterm_appl& e)
      {
        if (is_function_symbol(e))
        {
          return function_symbol(e).name() == element_at_name();
        }
        return false;
      }

      /// \brief Application of function symbol .
      /// \param s A sort expression
      /// \param arg0 A data expression
      /// \param arg1 A data expression
      /// \return Application of . to a number of arguments
      inline
      application element_at(const sort_expression& s, const data_expression& arg0, const data_expression& arg1)
      {
        return element_at(s)(arg0, arg1);
      }

      /// \brief Recogniser for application of .
      /// \param e A data expression
      /// \return true iff e is an application of function symbol element_at to a
      ///     number of arguments
      inline
      bool is_element_at_application(const atermpp::aterm_appl& e)
      {
        if (is_application(e))
        {
          return is_element_at_function_symbol(application(e).head());
        }
        return false;
      }

      /// \brief Generate identifier head
      /// \return Identifier head
      inline
      core::identifier_string const& head_name()
      {
<<<<<<< HEAD
        static core::identifier_string head_name = data::detail::initialise_static_expression(head_name, core::identifier_string("head"));
=======
        static core::identifier_string head_name = core::detail::initialise_static_expression(head_name, core::identifier_string("head"));
>>>>>>> a907a07f
        return head_name;
      }

      /// \brief Constructor for function symbol head
      /// \param s A sort expression
      /// \return Function symbol head
      inline
      function_symbol head(const sort_expression& s)
      {
        function_symbol head(head_name(), make_function_sort(list(s), s));
        return head;
      }


      /// \brief Recogniser for function head
      /// \param e A data expression
      /// \return true iff e is the function symbol matching head
      inline
      bool is_head_function_symbol(const atermpp::aterm_appl& e)
      {
        if (is_function_symbol(e))
        {
          return function_symbol(e).name() == head_name();
        }
        return false;
      }

      /// \brief Application of function symbol head
      /// \param s A sort expression
      /// \param arg0 A data expression
      /// \return Application of head to a number of arguments
      inline
      application head(const sort_expression& s, const data_expression& arg0)
      {
        return head(s)(arg0);
      }

      /// \brief Recogniser for application of head
      /// \param e A data expression
      /// \return true iff e is an application of function symbol head to a
      ///     number of arguments
      inline
      bool is_head_application(const atermpp::aterm_appl& e)
      {
        if (is_application(e))
        {
          return is_head_function_symbol(application(e).head());
        }
        return false;
      }

      /// \brief Generate identifier tail
      /// \return Identifier tail
      inline
      core::identifier_string const& tail_name()
      {
<<<<<<< HEAD
        static core::identifier_string tail_name = data::detail::initialise_static_expression(tail_name, core::identifier_string("tail"));
=======
        static core::identifier_string tail_name = core::detail::initialise_static_expression(tail_name, core::identifier_string("tail"));
>>>>>>> a907a07f
        return tail_name;
      }

      /// \brief Constructor for function symbol tail
      /// \param s A sort expression
      /// \return Function symbol tail
      inline
      function_symbol tail(const sort_expression& s)
      {
        function_symbol tail(tail_name(), make_function_sort(list(s), list(s)));
        return tail;
      }


      /// \brief Recogniser for function tail
      /// \param e A data expression
      /// \return true iff e is the function symbol matching tail
      inline
      bool is_tail_function_symbol(const atermpp::aterm_appl& e)
      {
        if (is_function_symbol(e))
        {
          return function_symbol(e).name() == tail_name();
        }
        return false;
      }

      /// \brief Application of function symbol tail
      /// \param s A sort expression
      /// \param arg0 A data expression
      /// \return Application of tail to a number of arguments
      inline
      application tail(const sort_expression& s, const data_expression& arg0)
      {
        return tail(s)(arg0);
      }

      /// \brief Recogniser for application of tail
      /// \param e A data expression
      /// \return true iff e is an application of function symbol tail to a
      ///     number of arguments
      inline
      bool is_tail_application(const atermpp::aterm_appl& e)
      {
        if (is_application(e))
        {
          return is_tail_function_symbol(application(e).head());
        }
        return false;
      }

      /// \brief Generate identifier rhead
      /// \return Identifier rhead
      inline
      core::identifier_string const& rhead_name()
      {
<<<<<<< HEAD
        static core::identifier_string rhead_name = data::detail::initialise_static_expression(rhead_name, core::identifier_string("rhead"));
=======
        static core::identifier_string rhead_name = core::detail::initialise_static_expression(rhead_name, core::identifier_string("rhead"));
>>>>>>> a907a07f
        return rhead_name;
      }

      /// \brief Constructor for function symbol rhead
      /// \param s A sort expression
      /// \return Function symbol rhead
      inline
      function_symbol rhead(const sort_expression& s)
      {
        function_symbol rhead(rhead_name(), make_function_sort(list(s), s));
        return rhead;
      }


      /// \brief Recogniser for function rhead
      /// \param e A data expression
      /// \return true iff e is the function symbol matching rhead
      inline
      bool is_rhead_function_symbol(const atermpp::aterm_appl& e)
      {
        if (is_function_symbol(e))
        {
          return function_symbol(e).name() == rhead_name();
        }
        return false;
      }

      /// \brief Application of function symbol rhead
      /// \param s A sort expression
      /// \param arg0 A data expression
      /// \return Application of rhead to a number of arguments
      inline
      application rhead(const sort_expression& s, const data_expression& arg0)
      {
        return rhead(s)(arg0);
      }

      /// \brief Recogniser for application of rhead
      /// \param e A data expression
      /// \return true iff e is an application of function symbol rhead to a
      ///     number of arguments
      inline
      bool is_rhead_application(const atermpp::aterm_appl& e)
      {
        if (is_application(e))
        {
          return is_rhead_function_symbol(application(e).head());
        }
        return false;
      }

      /// \brief Generate identifier rtail
      /// \return Identifier rtail
      inline
      core::identifier_string const& rtail_name()
      {
<<<<<<< HEAD
        static core::identifier_string rtail_name = data::detail::initialise_static_expression(rtail_name, core::identifier_string("rtail"));
=======
        static core::identifier_string rtail_name = core::detail::initialise_static_expression(rtail_name, core::identifier_string("rtail"));
>>>>>>> a907a07f
        return rtail_name;
      }

      /// \brief Constructor for function symbol rtail
      /// \param s A sort expression
      /// \return Function symbol rtail
      inline
      function_symbol rtail(const sort_expression& s)
      {
        function_symbol rtail(rtail_name(), make_function_sort(list(s), list(s)));
        return rtail;
      }


      /// \brief Recogniser for function rtail
      /// \param e A data expression
      /// \return true iff e is the function symbol matching rtail
      inline
      bool is_rtail_function_symbol(const atermpp::aterm_appl& e)
      {
        if (is_function_symbol(e))
        {
          return function_symbol(e).name() == rtail_name();
        }
        return false;
      }

      /// \brief Application of function symbol rtail
      /// \param s A sort expression
      /// \param arg0 A data expression
      /// \return Application of rtail to a number of arguments
      inline
      application rtail(const sort_expression& s, const data_expression& arg0)
      {
        return rtail(s)(arg0);
      }

      /// \brief Recogniser for application of rtail
      /// \param e A data expression
      /// \return true iff e is an application of function symbol rtail to a
      ///     number of arguments
      inline
      bool is_rtail_application(const atermpp::aterm_appl& e)
      {
        if (is_application(e))
        {
          return is_rtail_function_symbol(application(e).head());
        }
        return false;
      }

      /// \brief Give all system defined mappings for list
      /// \param s A sort expression
      /// \return All system defined mappings for list
      inline
      function_symbol_vector list_generate_functions_code(const sort_expression& s)
      {
        function_symbol_vector result;
        result.push_back(in(s));
        result.push_back(count(s));
        result.push_back(snoc(s));
        result.push_back(concat(s));
        result.push_back(element_at(s));
        result.push_back(head(s));
        result.push_back(tail(s));
        result.push_back(rhead(s));
        result.push_back(rtail(s));
        return result;
      }
      ///\brief Function for projecting out argument
<<<<<<< HEAD
      ///        head from an application
      /// \param e A data expression
      /// \pre head is defined for e
      /// \return The argument of e that corresponds to head
      inline
      data_expression head(const data_expression& e)
      {
        assert(is_cons_application(e));
        return *boost::next(static_cast< application >(e).arguments().begin(), 0);
      }

      ///\brief Function for projecting out argument
=======
>>>>>>> a907a07f
      ///        right from an application
      /// \param e A data expression
      /// \pre right is defined for e
      /// \return The argument of e that corresponds to right
      inline
      data_expression right(const data_expression& e)
      {
<<<<<<< HEAD
        assert(is_concat_application(e));
        return *boost::next(static_cast< application >(e).arguments().begin(), 1);
      }

      ///\brief Function for projecting out argument
      ///        arg1 from an application
      /// \param e A data expression
      /// \pre arg1 is defined for e
      /// \return The argument of e that corresponds to arg1
      inline
      data_expression arg1(const data_expression& e)
      {
        assert(is_in_application(e));
        return *boost::next(static_cast< application >(e).arguments().begin(), 0);
      }

      ///\brief Function for projecting out argument
      ///        arg2 from an application
      /// \param e A data expression
      /// \pre arg2 is defined for e
      /// \return The argument of e that corresponds to arg2
      inline
      data_expression arg2(const data_expression& e)
      {
        assert(is_in_application(e));
        return *boost::next(static_cast< application >(e).arguments().begin(), 1);
      }

      ///\brief Function for projecting out argument
      ///        list from an application
      /// \param e A data expression
      /// \pre list is defined for e
      /// \return The argument of e that corresponds to list
      inline
      data_expression list(const data_expression& e)
      {
        assert(is_count_application(e) || is_element_at_application(e) || is_head_application(e) || is_tail_application(e) || is_rhead_application(e) || is_rtail_application(e));
        return *boost::next(static_cast< application >(e).arguments().begin(), 0);
      }

      ///\brief Function for projecting out argument
      ///        tail from an application
      /// \param e A data expression
      /// \pre tail is defined for e
      /// \return The argument of e that corresponds to tail
      inline
      data_expression tail(const data_expression& e)
      {
        assert(is_cons_application(e));
        return *boost::next(static_cast< application >(e).arguments().begin(), 1);
      }

      ///\brief Function for projecting out argument
      ///        rhead from an application
      /// \param e A data expression
      /// \pre rhead is defined for e
      /// \return The argument of e that corresponds to rhead
      inline
      data_expression rhead(const data_expression& e)
      {
        assert(is_snoc_application(e));
        return *boost::next(static_cast< application >(e).arguments().begin(), 1);
      }

      ///\brief Function for projecting out argument
      ///        position from an application
      /// \param e A data expression
      /// \pre position is defined for e
      /// \return The argument of e that corresponds to position
      inline
      data_expression position(const data_expression& e)
      {
        assert(is_element_at_application(e));
=======
        assert(is_cons_application(e) || is_in_application(e) || is_snoc_application(e) || is_concat_application(e) || is_element_at_application(e));
>>>>>>> a907a07f
        return *boost::next(static_cast< application >(e).arguments().begin(), 1);
      }

      ///\brief Function for projecting out argument
<<<<<<< HEAD
      ///        rtail from an application
      /// \param e A data expression
      /// \pre rtail is defined for e
      /// \return The argument of e that corresponds to rtail
      inline
      data_expression rtail(const data_expression& e)
      {
        assert(is_snoc_application(e));
=======
      ///        arg from an application
      /// \param e A data expression
      /// \pre arg is defined for e
      /// \return The argument of e that corresponds to arg
      inline
      data_expression arg(const data_expression& e)
      {
        assert(is_count_application(e) || is_head_application(e) || is_tail_application(e) || is_rhead_application(e) || is_rtail_application(e));
>>>>>>> a907a07f
        return *boost::next(static_cast< application >(e).arguments().begin(), 0);
      }

      ///\brief Function for projecting out argument
      ///        left from an application
      /// \param e A data expression
      /// \pre left is defined for e
      /// \return The argument of e that corresponds to left
      inline
      data_expression left(const data_expression& e)
      {
<<<<<<< HEAD
        assert(is_concat_application(e));
=======
        assert(is_cons_application(e) || is_in_application(e) || is_snoc_application(e) || is_concat_application(e) || is_element_at_application(e));
>>>>>>> a907a07f
        return *boost::next(static_cast< application >(e).arguments().begin(), 0);
      }

      /// \brief Give all system defined equations for list
      /// \param s A sort expression
      /// \return All system defined equations for sort list
      inline
      data_equation_vector list_generate_equations_code(const sort_expression& s)
      {
        variable vd("d",s);
        variable ve("e",s);
        variable vs("s",list(s));
        variable vt("t",list(s));
        variable vp("p",sort_pos::pos());

        data_equation_vector result;
        result.push_back(data_equation(atermpp::make_vector(vd, vs), equal_to(nil(s), cons_(s, vd, vs)), sort_bool::false_()));
        result.push_back(data_equation(atermpp::make_vector(vd, vs), equal_to(cons_(s, vd, vs), nil(s)), sort_bool::false_()));
        result.push_back(data_equation(atermpp::make_vector(vd, ve, vs, vt), equal_to(cons_(s, vd, vs), cons_(s, ve, vt)), sort_bool::and_(equal_to(vd, ve), equal_to(vs, vt))));
        result.push_back(data_equation(atermpp::make_vector(vd, vs), less(nil(s), cons_(s, vd, vs)), sort_bool::true_()));
        result.push_back(data_equation(atermpp::make_vector(vd, vs), less(cons_(s, vd, vs), nil(s)), sort_bool::false_()));
        result.push_back(data_equation(atermpp::make_vector(vd, ve, vs, vt), less(cons_(s, vd, vs), cons_(s, ve, vt)), sort_bool::or_(sort_bool::and_(equal_to(vd, ve), less(vs, vt)), less(vd, ve))));
        result.push_back(data_equation(atermpp::make_vector(vd, vs), less_equal(nil(s), cons_(s, vd, vs)), sort_bool::true_()));
        result.push_back(data_equation(atermpp::make_vector(vd, vs), less_equal(cons_(s, vd, vs), nil(s)), sort_bool::false_()));
        result.push_back(data_equation(atermpp::make_vector(vd, ve, vs, vt), less_equal(cons_(s, vd, vs), cons_(s, ve, vt)), sort_bool::or_(sort_bool::and_(equal_to(vd, ve), less_equal(vs, vt)), less(vd, ve))));
        result.push_back(data_equation(atermpp::make_vector(vd), in(s, vd, nil(s)), sort_bool::false_()));
        result.push_back(data_equation(atermpp::make_vector(vd, ve, vs), in(s, vd, cons_(s, ve, vs)), sort_bool::or_(equal_to(vd, ve), in(s, vd, vs))));
        result.push_back(data_equation(variable_list(), count(s, nil(s)), sort_nat::c0()));
        result.push_back(data_equation(atermpp::make_vector(vd, vs), count(s, cons_(s, vd, vs)), sort_nat::cnat(sort_nat::succ(count(s, vs)))));
        result.push_back(data_equation(atermpp::make_vector(vd), snoc(s, nil(s), vd), cons_(s, vd, nil(s))));
        result.push_back(data_equation(atermpp::make_vector(vd, ve, vs), snoc(s, cons_(s, vd, vs), ve), cons_(s, vd, snoc(s, vs, ve))));
        result.push_back(data_equation(atermpp::make_vector(vs), concat(s, nil(s), vs), vs));
        result.push_back(data_equation(atermpp::make_vector(vd, vs, vt), concat(s, cons_(s, vd, vs), vt), cons_(s, vd, concat(s, vs, vt))));
        result.push_back(data_equation(atermpp::make_vector(vs), concat(s, vs, nil(s)), vs));
        result.push_back(data_equation(atermpp::make_vector(vd, vs), element_at(s, cons_(s, vd, vs), sort_nat::c0()), vd));
        result.push_back(data_equation(atermpp::make_vector(vd, vp, vs), element_at(s, cons_(s, vd, vs), sort_nat::cnat(vp)), element_at(s, vs, sort_nat::pred(vp))));
        result.push_back(data_equation(atermpp::make_vector(vd, vs), head(s, cons_(s, vd, vs)), vd));
        result.push_back(data_equation(atermpp::make_vector(vd, vs), tail(s, cons_(s, vd, vs)), vs));
        result.push_back(data_equation(atermpp::make_vector(vd), rhead(s, cons_(s, vd, nil(s))), vd));
        result.push_back(data_equation(atermpp::make_vector(vd, ve, vs), rhead(s, cons_(s, vd, cons_(s, ve, vs))), rhead(s, cons_(s, ve, vs))));
        result.push_back(data_equation(atermpp::make_vector(vd), rtail(s, cons_(s, vd, nil(s))), nil(s)));
        result.push_back(data_equation(atermpp::make_vector(vd, ve, vs), rtail(s, cons_(s, vd, cons_(s, ve, vs))), cons_(s, vd, rtail(s, cons_(s, ve, vs)))));
        return result;
      }

    } // namespace sort_list

  } // namespace data

} // namespace mcrl2

#endif // MCRL2_DATA_LIST_H<|MERGE_RESOLUTION|>--- conflicted
+++ resolved
@@ -69,11 +69,7 @@
       inline
       core::identifier_string const& nil_name()
       {
-<<<<<<< HEAD
-        static core::identifier_string nil_name = data::detail::initialise_static_expression(nil_name, core::identifier_string("[]"));
-=======
         static core::identifier_string nil_name = core::detail::initialise_static_expression(nil_name, core::identifier_string("[]"));
->>>>>>> a907a07f
         return nil_name;
       }
 
@@ -106,11 +102,7 @@
       inline
       core::identifier_string const& cons_name()
       {
-<<<<<<< HEAD
-        static core::identifier_string cons_name = data::detail::initialise_static_expression(cons_name, core::identifier_string("|>"));
-=======
         static core::identifier_string cons_name = core::detail::initialise_static_expression(cons_name, core::identifier_string("|>"));
->>>>>>> a907a07f
         return cons_name;
       }
 
@@ -180,11 +172,7 @@
       inline
       core::identifier_string const& in_name()
       {
-<<<<<<< HEAD
-        static core::identifier_string in_name = data::detail::initialise_static_expression(in_name, core::identifier_string("in"));
-=======
         static core::identifier_string in_name = core::detail::initialise_static_expression(in_name, core::identifier_string("in"));
->>>>>>> a907a07f
         return in_name;
       }
 
@@ -242,11 +230,7 @@
       inline
       core::identifier_string const& count_name()
       {
-<<<<<<< HEAD
-        static core::identifier_string count_name = data::detail::initialise_static_expression(count_name, core::identifier_string("#"));
-=======
         static core::identifier_string count_name = core::detail::initialise_static_expression(count_name, core::identifier_string("#"));
->>>>>>> a907a07f
         return count_name;
       }
 
@@ -303,11 +287,7 @@
       inline
       core::identifier_string const& snoc_name()
       {
-<<<<<<< HEAD
-        static core::identifier_string snoc_name = data::detail::initialise_static_expression(snoc_name, core::identifier_string("<|"));
-=======
         static core::identifier_string snoc_name = core::detail::initialise_static_expression(snoc_name, core::identifier_string("<|"));
->>>>>>> a907a07f
         return snoc_name;
       }
 
@@ -365,11 +345,7 @@
       inline
       core::identifier_string const& concat_name()
       {
-<<<<<<< HEAD
-        static core::identifier_string concat_name = data::detail::initialise_static_expression(concat_name, core::identifier_string("++"));
-=======
         static core::identifier_string concat_name = core::detail::initialise_static_expression(concat_name, core::identifier_string("++"));
->>>>>>> a907a07f
         return concat_name;
       }
 
@@ -427,11 +403,7 @@
       inline
       core::identifier_string const& element_at_name()
       {
-<<<<<<< HEAD
-        static core::identifier_string element_at_name = data::detail::initialise_static_expression(element_at_name, core::identifier_string("."));
-=======
         static core::identifier_string element_at_name = core::detail::initialise_static_expression(element_at_name, core::identifier_string("."));
->>>>>>> a907a07f
         return element_at_name;
       }
 
@@ -489,11 +461,7 @@
       inline
       core::identifier_string const& head_name()
       {
-<<<<<<< HEAD
-        static core::identifier_string head_name = data::detail::initialise_static_expression(head_name, core::identifier_string("head"));
-=======
         static core::identifier_string head_name = core::detail::initialise_static_expression(head_name, core::identifier_string("head"));
->>>>>>> a907a07f
         return head_name;
       }
 
@@ -550,11 +518,7 @@
       inline
       core::identifier_string const& tail_name()
       {
-<<<<<<< HEAD
-        static core::identifier_string tail_name = data::detail::initialise_static_expression(tail_name, core::identifier_string("tail"));
-=======
         static core::identifier_string tail_name = core::detail::initialise_static_expression(tail_name, core::identifier_string("tail"));
->>>>>>> a907a07f
         return tail_name;
       }
 
@@ -611,11 +575,7 @@
       inline
       core::identifier_string const& rhead_name()
       {
-<<<<<<< HEAD
-        static core::identifier_string rhead_name = data::detail::initialise_static_expression(rhead_name, core::identifier_string("rhead"));
-=======
         static core::identifier_string rhead_name = core::detail::initialise_static_expression(rhead_name, core::identifier_string("rhead"));
->>>>>>> a907a07f
         return rhead_name;
       }
 
@@ -672,11 +632,7 @@
       inline
       core::identifier_string const& rtail_name()
       {
-<<<<<<< HEAD
-        static core::identifier_string rtail_name = data::detail::initialise_static_expression(rtail_name, core::identifier_string("rtail"));
-=======
         static core::identifier_string rtail_name = core::detail::initialise_static_expression(rtail_name, core::identifier_string("rtail"));
->>>>>>> a907a07f
         return rtail_name;
       }
 
@@ -747,21 +703,6 @@
         return result;
       }
       ///\brief Function for projecting out argument
-<<<<<<< HEAD
-      ///        head from an application
-      /// \param e A data expression
-      /// \pre head is defined for e
-      /// \return The argument of e that corresponds to head
-      inline
-      data_expression head(const data_expression& e)
-      {
-        assert(is_cons_application(e));
-        return *boost::next(static_cast< application >(e).arguments().begin(), 0);
-      }
-
-      ///\brief Function for projecting out argument
-=======
->>>>>>> a907a07f
       ///        right from an application
       /// \param e A data expression
       /// \pre right is defined for e
@@ -769,97 +710,11 @@
       inline
       data_expression right(const data_expression& e)
       {
-<<<<<<< HEAD
-        assert(is_concat_application(e));
+        assert(is_cons_application(e) || is_in_application(e) || is_snoc_application(e) || is_concat_application(e) || is_element_at_application(e));
         return *boost::next(static_cast< application >(e).arguments().begin(), 1);
       }
 
       ///\brief Function for projecting out argument
-      ///        arg1 from an application
-      /// \param e A data expression
-      /// \pre arg1 is defined for e
-      /// \return The argument of e that corresponds to arg1
-      inline
-      data_expression arg1(const data_expression& e)
-      {
-        assert(is_in_application(e));
-        return *boost::next(static_cast< application >(e).arguments().begin(), 0);
-      }
-
-      ///\brief Function for projecting out argument
-      ///        arg2 from an application
-      /// \param e A data expression
-      /// \pre arg2 is defined for e
-      /// \return The argument of e that corresponds to arg2
-      inline
-      data_expression arg2(const data_expression& e)
-      {
-        assert(is_in_application(e));
-        return *boost::next(static_cast< application >(e).arguments().begin(), 1);
-      }
-
-      ///\brief Function for projecting out argument
-      ///        list from an application
-      /// \param e A data expression
-      /// \pre list is defined for e
-      /// \return The argument of e that corresponds to list
-      inline
-      data_expression list(const data_expression& e)
-      {
-        assert(is_count_application(e) || is_element_at_application(e) || is_head_application(e) || is_tail_application(e) || is_rhead_application(e) || is_rtail_application(e));
-        return *boost::next(static_cast< application >(e).arguments().begin(), 0);
-      }
-
-      ///\brief Function for projecting out argument
-      ///        tail from an application
-      /// \param e A data expression
-      /// \pre tail is defined for e
-      /// \return The argument of e that corresponds to tail
-      inline
-      data_expression tail(const data_expression& e)
-      {
-        assert(is_cons_application(e));
-        return *boost::next(static_cast< application >(e).arguments().begin(), 1);
-      }
-
-      ///\brief Function for projecting out argument
-      ///        rhead from an application
-      /// \param e A data expression
-      /// \pre rhead is defined for e
-      /// \return The argument of e that corresponds to rhead
-      inline
-      data_expression rhead(const data_expression& e)
-      {
-        assert(is_snoc_application(e));
-        return *boost::next(static_cast< application >(e).arguments().begin(), 1);
-      }
-
-      ///\brief Function for projecting out argument
-      ///        position from an application
-      /// \param e A data expression
-      /// \pre position is defined for e
-      /// \return The argument of e that corresponds to position
-      inline
-      data_expression position(const data_expression& e)
-      {
-        assert(is_element_at_application(e));
-=======
-        assert(is_cons_application(e) || is_in_application(e) || is_snoc_application(e) || is_concat_application(e) || is_element_at_application(e));
->>>>>>> a907a07f
-        return *boost::next(static_cast< application >(e).arguments().begin(), 1);
-      }
-
-      ///\brief Function for projecting out argument
-<<<<<<< HEAD
-      ///        rtail from an application
-      /// \param e A data expression
-      /// \pre rtail is defined for e
-      /// \return The argument of e that corresponds to rtail
-      inline
-      data_expression rtail(const data_expression& e)
-      {
-        assert(is_snoc_application(e));
-=======
       ///        arg from an application
       /// \param e A data expression
       /// \pre arg is defined for e
@@ -868,7 +723,6 @@
       data_expression arg(const data_expression& e)
       {
         assert(is_count_application(e) || is_head_application(e) || is_tail_application(e) || is_rhead_application(e) || is_rtail_application(e));
->>>>>>> a907a07f
         return *boost::next(static_cast< application >(e).arguments().begin(), 0);
       }
 
@@ -880,11 +734,7 @@
       inline
       data_expression left(const data_expression& e)
       {
-<<<<<<< HEAD
-        assert(is_concat_application(e));
-=======
         assert(is_cons_application(e) || is_in_application(e) || is_snoc_application(e) || is_concat_application(e) || is_element_at_application(e));
->>>>>>> a907a07f
         return *boost::next(static_cast< application >(e).arguments().begin(), 0);
       }
 
