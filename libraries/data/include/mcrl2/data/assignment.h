// Author(s): Jeroen Keiren
// Copyright: see the accompanying file COPYING or copy at
// https://svn.win.tue.nl/trac/MCRL2/browser/trunk/COPYING
//
// Distributed under the Boost Software License, Version 1.0.
// (See accompanying file LICENSE_1_0.txt or copy at
// http://www.boost.org/LICENSE_1_0.txt)
//
/// \file mcrl2/data/assignment.h
/// \brief The class assignment.

#ifndef MCRL2_DATA_ASSIGNMENT_H
#define MCRL2_DATA_ASSIGNMENT_H

#include <stdexcept>
#include "boost/iterator/transform_iterator.hpp"

#include "mcrl2/atermpp/aterm_appl.h"
#include "mcrl2/atermpp/aterm_list.h"
#include "mcrl2/atermpp/vector.h"
#include "mcrl2/atermpp/combine_iterator.h"
#include "mcrl2/core/detail/constructors.h"
#include "mcrl2/core/detail/soundness_checks.h"
#include "mcrl2/data/data_expression.h"
#include "mcrl2/data/identifier.h"
#include "mcrl2/data/variable.h"

namespace mcrl2
{

namespace data
{

class assignment_expression: public atermpp::aterm_appl,
  public std::unary_function<variable, data_expression>
{
  public:
    typedef variable variable_type;
    typedef data_expression expression_type;

    assignment_expression()
      : atermpp::aterm_appl(core::detail::constructWhrDecl())
    {}

    assignment_expression(atermpp::aterm_appl term)
      : atermpp::aterm_appl(term)
    {
      assert(core::detail::check_rule_WhrDecl(term));
    }

<<<<<<< HEAD
        assignment_expression(const variable v, const data_expression d)
         : atermpp::aterm_appl(core::detail::gsMakeDataVarIdInit(v,d))
        {}

        variable lhs() const
        {
          return atermpp::arg1(*this);
        }
=======
    assignment_expression(const variable v, const data_expression d)
      : atermpp::aterm_appl(core::detail::gsMakeDataVarIdInit(v,d))
    {}
>>>>>>> c1964886

    variable lhs() const
    {
      return atermpp::arg1(*this);
    }

    data_expression rhs() const
    {
      return atermpp::arg2(*this);
    }
};

/// \brief list of assignment expressions
typedef atermpp::term_list<assignment_expression> assignment_expression_list;
/// \brief vector of assignment expressions
typedef atermpp::vector<assignment_expression>    assignment_expression_vector;

//--- start generated classes ---//

/// \brief Assignment of a data expression to a variable
class assignment: public assignment_expression
{
  public:
    /// \brief Default constructor.
    assignment()
      : assignment_expression(core::detail::constructDataVarIdInit())
    {}

    /// \brief Constructor.
    /// \param term A term
    assignment(const atermpp::aterm_appl& term)
      : assignment_expression(term)
    {
      assert(core::detail::check_term_DataVarIdInit(m_term));
    }

    /// \brief Constructor.
    assignment(const variable& lhs, const data_expression& rhs)
      : assignment_expression(core::detail::gsMakeDataVarIdInit(lhs, rhs))
    {}

    variable lhs() const
    {
      return atermpp::arg1(*this);
    }

    data_expression rhs() const
    {
      return atermpp::arg2(*this);
    }
//--- start user section assignment ---//
    /// \brief Applies the assignment to a variable
    /// \param[in] x A variable
    /// \return The value <tt>x[lhs() := rhs()]</tt>.
    data_expression operator()(const variable& x) const
    {
      return x == lhs() ? rhs() : data_expression(x);
    }

    /// \brief Applies the assignment to a term
    /// \param[in] x A term
    /// \return The value <tt>x[lhs() := rhs()]</tt>.
    template < typename Expression >
    data_expression operator()(const Expression& x) const
    {
      throw std::runtime_error("data::assignment::operator(const Expression&) is a deprecated interface!");
      return data_expression();
    }
//--- end user section assignment ---//
};

/// \brief list of assignments
typedef atermpp::term_list<assignment> assignment_list;

/// \brief vector of assignments
typedef atermpp::vector<assignment>    assignment_vector;


/// \brief Test for a assignment expression
/// \param t A term
/// \return True if it is a assignment expression
inline
bool is_assignment(const assignment_expression& t)
{
  return core::detail::gsIsDataVarIdInit(t);
}


/// \brief Assignment of a data expression to a string
class identifier_assignment: public assignment_expression
{
  public:
    /// \brief Default constructor.
    identifier_assignment()
      : assignment_expression(core::detail::constructIdInit())
    {}

    /// \brief Constructor.
    /// \param term A term
    identifier_assignment(const atermpp::aterm_appl& term)
      : assignment_expression(term)
    {
      assert(core::detail::check_term_IdInit(m_term));
    }

    /// \brief Constructor.
    identifier_assignment(const identifier& lhs, const data_expression& rhs)
      : assignment_expression(core::detail::gsMakeIdInit(lhs, rhs))
    {}

    identifier lhs() const
    {
      return atermpp::arg1(*this);
    }

    data_expression rhs() const
    {
      return atermpp::arg2(*this);
    }
//--- start user section identifier_assignment ---//
    /// \brief Applies the assignment to a variable
    /// \param[in] x An identifier string
    /// \return The value <tt>x[lhs() := rhs()]</tt>.
    data_expression operator()(const identifier& x) const
    {
      return x == lhs() ? rhs() : data_expression(x);
    }

    /// \brief Applies the assignment to a term
    /// \param[in] x A term
    /// \return The value <tt>x[lhs() := rhs()]</tt>.
    template < typename Expression >
    data_expression operator()(const Expression& x) const
    {
      throw std::runtime_error("data::identifier_assignment::operator(const Expression&) is a deprecated interface!");
      return data_expression();
    }
//--- end user section identifier_assignment ---//
};

/// \brief Test for a identifier_assignment expression
/// \param t A term
/// \return True if it is a identifier_assignment expression
inline
bool is_identifier_assignment(const assignment_expression& t)
{
  return core::detail::gsIsIdInit(t);
}

//--- end generated classes ---//

/// \brief Selects the right-hand side of an assignment
struct left_hand_side : public std::unary_function< const assignment, variable >
{
  variable operator()(assignment const& a) const
  {
    return a.lhs();
  }
};

/// \brief Selects the right-hand side of an assignment
struct right_hand_side : public std::unary_function< const assignment, data_expression >
{
  data_expression operator()(assignment const& a) const
  {
    return a.rhs();
  }
};

/// \brief Returns the corresponding sequence of left-hand sides for a given sequence assignment (lazy)
/// \param[in] assignments the sequence of unmutable assignments
/// \return a sequence r such that assignments.i.lhs() = r.i.lhs() for all i
template < typename Container >
inline
boost::iterator_range< boost::transform_iterator< left_hand_side, typename Container::const_iterator > >
make_assignment_left_hand_side_range(Container const& assignments, typename atermpp::detail::enable_if_container< Container, assignment >::type* = 0)
{
  return boost::iterator_range< boost::transform_iterator< left_hand_side, typename Container::const_iterator > >(assignments);
}

/// \brief Returns the corresponding sequence of left-hand sides for a given sequence assignment (lazy)
/// \param[in] assignments the sequence of unmutable assignments
/// \return a sequence r such that assignments.i.lhs() = r.i.lhs() for all i
template < typename Container >
boost::iterator_range< boost::transform_iterator< right_hand_side, typename Container::const_iterator > >
make_assignment_right_hand_side_range(Container const& assignments, typename atermpp::detail::enable_if_container< Container, assignment >::type* = 0)
{
  return boost::iterator_range< boost::transform_iterator< right_hand_side, typename Container::const_iterator > >(assignments);
}

/// \brief Constructs a range of assignments from sequences of variables and expressions by pair-wise combination
template < typename VariableSequence, typename ExpressionSequence >
boost::iterator_range< atermpp::detail::combine_iterator< atermpp::detail::construct< assignment >&, typename VariableSequence::const_iterator, typename ExpressionSequence::const_iterator > >
make_assignment_range(VariableSequence const& variables, ExpressionSequence const& expressions,
                      typename atermpp::detail::enable_if_container< VariableSequence, variable >::type* = 0,
                      typename atermpp::detail::enable_if_container< ExpressionSequence, data_expression >::type* = 0)
{
  assert(boost::distance(variables) == boost::distance(expressions));

  return boost::make_iterator_range(
           atermpp::detail::make_combine_iterator(atermpp::detail::construct< assignment >(), variables.begin(), expressions.begin()),
           atermpp::detail::make_combine_iterator(atermpp::detail::construct< assignment >(), variables.end(), expressions.end()));
}

/// \brief Constructs an assignment_list by pairwise combining a variable and expression
/// \param lhs A sequence of data variables
/// \param rhs A sequence of data expressions
/// \return The corresponding assignment list.
template < typename VariableSequence, typename ExpressionSequence >
assignment_vector make_assignment_vector(VariableSequence const& variables, ExpressionSequence const& expressions)
{
  return atermpp::convert< assignment_vector >(make_assignment_vector(variables, expressions));
}

/// \brief Converts an iterator range to data_expression_list
/// \param r A range of assignments.
/// \note This function uses implementation details of the iterator type
/// and hence is sometimes efficient than copying all elements of the list.
template < typename VariableSequence, typename ExpressionSequence >
assignment_list make_assignment_list(VariableSequence const& variables, ExpressionSequence const& expressions)
{
  return atermpp::convert< assignment_list >(make_assignment_range(variables, expressions));
}

/// \brief Converts an iterator range to data_expression_list
/// \param r A range of assignments.
/// \note This function uses implementation details of the iterator type
/// and hence is sometimes efficient than copying all elements of the list.
template < typename Container >
inline assignment_list make_assignment_list(Container const& container, typename atermpp::detail::enable_if_container< Container, assignment >::type* = 0)
{
  return atermpp::convert< assignment_list >(container);
}

/// \brief Converts an iterator range to data_expression_list
/// \param r A range of assignments.
/// \note This function uses implementation details of the iterator type
/// and hence is sometimes efficient than copying all elements of the list.
template < typename Container >
inline assignment_list make_assignment_vector(Container const& container, typename atermpp::detail::enable_if_container< Container, assignment >::type* = 0)
{
  return atermpp::convert< assignment_vector >(container);
}

////--- start generated is-functions ---//
//
//    /// \brief Test for a assignment expression
//    /// \param t A term
//    /// \return True if it is a assignment expression
//    inline
//    bool is_assignment(const assignment_expression& t)
//    {
//      return core::detail::gsIsDataVarIdInit(t);
//    }
//
//    /// \brief Test for a identifier_assignment expression
//    /// \param t A term
//    /// \return True if it is a identifier_assignment expression
//    inline
//    bool is_identifier_assignment(const assignment_expression& t)
//    {
//      return core::detail::gsIsIdInit(t);
//    }
////--- end generated is-functions ---//

} // namespace data

} // namespace mcrl2

#endif // MCRL2_DATA_ASSIGNMENT_H

<|MERGE_RESOLUTION|>--- conflicted
+++ resolved
@@ -1,335 +1,324 @@
-// Author(s): Jeroen Keiren
-// Copyright: see the accompanying file COPYING or copy at
-// https://svn.win.tue.nl/trac/MCRL2/browser/trunk/COPYING
-//
-// Distributed under the Boost Software License, Version 1.0.
-// (See accompanying file LICENSE_1_0.txt or copy at
-// http://www.boost.org/LICENSE_1_0.txt)
-//
-/// \file mcrl2/data/assignment.h
-/// \brief The class assignment.
-
-#ifndef MCRL2_DATA_ASSIGNMENT_H
-#define MCRL2_DATA_ASSIGNMENT_H
-
-#include <stdexcept>
-#include "boost/iterator/transform_iterator.hpp"
-
-#include "mcrl2/atermpp/aterm_appl.h"
-#include "mcrl2/atermpp/aterm_list.h"
-#include "mcrl2/atermpp/vector.h"
-#include "mcrl2/atermpp/combine_iterator.h"
-#include "mcrl2/core/detail/constructors.h"
-#include "mcrl2/core/detail/soundness_checks.h"
-#include "mcrl2/data/data_expression.h"
-#include "mcrl2/data/identifier.h"
-#include "mcrl2/data/variable.h"
-
-namespace mcrl2
-{
-
-namespace data
-{
-
-class assignment_expression: public atermpp::aterm_appl,
-  public std::unary_function<variable, data_expression>
-{
-  public:
-    typedef variable variable_type;
-    typedef data_expression expression_type;
-
-    assignment_expression()
-      : atermpp::aterm_appl(core::detail::constructWhrDecl())
-    {}
-
-    assignment_expression(atermpp::aterm_appl term)
-      : atermpp::aterm_appl(term)
-    {
-      assert(core::detail::check_rule_WhrDecl(term));
-    }
-
-<<<<<<< HEAD
-        assignment_expression(const variable v, const data_expression d)
-         : atermpp::aterm_appl(core::detail::gsMakeDataVarIdInit(v,d))
-        {}
-
-        variable lhs() const
-        {
-          return atermpp::arg1(*this);
-        }
-=======
-    assignment_expression(const variable v, const data_expression d)
-      : atermpp::aterm_appl(core::detail::gsMakeDataVarIdInit(v,d))
-    {}
->>>>>>> c1964886
-
-    variable lhs() const
-    {
-      return atermpp::arg1(*this);
-    }
-
-    data_expression rhs() const
-    {
-      return atermpp::arg2(*this);
-    }
-};
-
-/// \brief list of assignment expressions
-typedef atermpp::term_list<assignment_expression> assignment_expression_list;
-/// \brief vector of assignment expressions
-typedef atermpp::vector<assignment_expression>    assignment_expression_vector;
-
-//--- start generated classes ---//
-
-/// \brief Assignment of a data expression to a variable
-class assignment: public assignment_expression
-{
-  public:
-    /// \brief Default constructor.
-    assignment()
-      : assignment_expression(core::detail::constructDataVarIdInit())
-    {}
-
-    /// \brief Constructor.
-    /// \param term A term
-    assignment(const atermpp::aterm_appl& term)
-      : assignment_expression(term)
-    {
-      assert(core::detail::check_term_DataVarIdInit(m_term));
-    }
-
-    /// \brief Constructor.
-    assignment(const variable& lhs, const data_expression& rhs)
-      : assignment_expression(core::detail::gsMakeDataVarIdInit(lhs, rhs))
-    {}
-
-    variable lhs() const
-    {
-      return atermpp::arg1(*this);
-    }
-
-    data_expression rhs() const
-    {
-      return atermpp::arg2(*this);
-    }
-//--- start user section assignment ---//
-    /// \brief Applies the assignment to a variable
-    /// \param[in] x A variable
-    /// \return The value <tt>x[lhs() := rhs()]</tt>.
-    data_expression operator()(const variable& x) const
-    {
-      return x == lhs() ? rhs() : data_expression(x);
-    }
-
-    /// \brief Applies the assignment to a term
-    /// \param[in] x A term
-    /// \return The value <tt>x[lhs() := rhs()]</tt>.
-    template < typename Expression >
-    data_expression operator()(const Expression& x) const
-    {
-      throw std::runtime_error("data::assignment::operator(const Expression&) is a deprecated interface!");
-      return data_expression();
-    }
-//--- end user section assignment ---//
-};
-
-/// \brief list of assignments
-typedef atermpp::term_list<assignment> assignment_list;
-
-/// \brief vector of assignments
-typedef atermpp::vector<assignment>    assignment_vector;
-
-
-/// \brief Test for a assignment expression
-/// \param t A term
-/// \return True if it is a assignment expression
-inline
-bool is_assignment(const assignment_expression& t)
-{
-  return core::detail::gsIsDataVarIdInit(t);
-}
-
-
-/// \brief Assignment of a data expression to a string
-class identifier_assignment: public assignment_expression
-{
-  public:
-    /// \brief Default constructor.
-    identifier_assignment()
-      : assignment_expression(core::detail::constructIdInit())
-    {}
-
-    /// \brief Constructor.
-    /// \param term A term
-    identifier_assignment(const atermpp::aterm_appl& term)
-      : assignment_expression(term)
-    {
-      assert(core::detail::check_term_IdInit(m_term));
-    }
-
-    /// \brief Constructor.
-    identifier_assignment(const identifier& lhs, const data_expression& rhs)
-      : assignment_expression(core::detail::gsMakeIdInit(lhs, rhs))
-    {}
-
-    identifier lhs() const
-    {
-      return atermpp::arg1(*this);
-    }
-
-    data_expression rhs() const
-    {
-      return atermpp::arg2(*this);
-    }
-//--- start user section identifier_assignment ---//
-    /// \brief Applies the assignment to a variable
-    /// \param[in] x An identifier string
-    /// \return The value <tt>x[lhs() := rhs()]</tt>.
-    data_expression operator()(const identifier& x) const
-    {
-      return x == lhs() ? rhs() : data_expression(x);
-    }
-
-    /// \brief Applies the assignment to a term
-    /// \param[in] x A term
-    /// \return The value <tt>x[lhs() := rhs()]</tt>.
-    template < typename Expression >
-    data_expression operator()(const Expression& x) const
-    {
-      throw std::runtime_error("data::identifier_assignment::operator(const Expression&) is a deprecated interface!");
-      return data_expression();
-    }
-//--- end user section identifier_assignment ---//
-};
-
-/// \brief Test for a identifier_assignment expression
-/// \param t A term
-/// \return True if it is a identifier_assignment expression
-inline
-bool is_identifier_assignment(const assignment_expression& t)
-{
-  return core::detail::gsIsIdInit(t);
-}
-
-//--- end generated classes ---//
-
-/// \brief Selects the right-hand side of an assignment
-struct left_hand_side : public std::unary_function< const assignment, variable >
-{
-  variable operator()(assignment const& a) const
-  {
-    return a.lhs();
-  }
-};
-
-/// \brief Selects the right-hand side of an assignment
-struct right_hand_side : public std::unary_function< const assignment, data_expression >
-{
-  data_expression operator()(assignment const& a) const
-  {
-    return a.rhs();
-  }
-};
-
-/// \brief Returns the corresponding sequence of left-hand sides for a given sequence assignment (lazy)
-/// \param[in] assignments the sequence of unmutable assignments
-/// \return a sequence r such that assignments.i.lhs() = r.i.lhs() for all i
-template < typename Container >
-inline
-boost::iterator_range< boost::transform_iterator< left_hand_side, typename Container::const_iterator > >
-make_assignment_left_hand_side_range(Container const& assignments, typename atermpp::detail::enable_if_container< Container, assignment >::type* = 0)
-{
-  return boost::iterator_range< boost::transform_iterator< left_hand_side, typename Container::const_iterator > >(assignments);
-}
-
-/// \brief Returns the corresponding sequence of left-hand sides for a given sequence assignment (lazy)
-/// \param[in] assignments the sequence of unmutable assignments
-/// \return a sequence r such that assignments.i.lhs() = r.i.lhs() for all i
-template < typename Container >
-boost::iterator_range< boost::transform_iterator< right_hand_side, typename Container::const_iterator > >
-make_assignment_right_hand_side_range(Container const& assignments, typename atermpp::detail::enable_if_container< Container, assignment >::type* = 0)
-{
-  return boost::iterator_range< boost::transform_iterator< right_hand_side, typename Container::const_iterator > >(assignments);
-}
-
-/// \brief Constructs a range of assignments from sequences of variables and expressions by pair-wise combination
-template < typename VariableSequence, typename ExpressionSequence >
-boost::iterator_range< atermpp::detail::combine_iterator< atermpp::detail::construct< assignment >&, typename VariableSequence::const_iterator, typename ExpressionSequence::const_iterator > >
-make_assignment_range(VariableSequence const& variables, ExpressionSequence const& expressions,
-                      typename atermpp::detail::enable_if_container< VariableSequence, variable >::type* = 0,
-                      typename atermpp::detail::enable_if_container< ExpressionSequence, data_expression >::type* = 0)
-{
-  assert(boost::distance(variables) == boost::distance(expressions));
-
-  return boost::make_iterator_range(
-           atermpp::detail::make_combine_iterator(atermpp::detail::construct< assignment >(), variables.begin(), expressions.begin()),
-           atermpp::detail::make_combine_iterator(atermpp::detail::construct< assignment >(), variables.end(), expressions.end()));
-}
-
-/// \brief Constructs an assignment_list by pairwise combining a variable and expression
-/// \param lhs A sequence of data variables
-/// \param rhs A sequence of data expressions
-/// \return The corresponding assignment list.
-template < typename VariableSequence, typename ExpressionSequence >
-assignment_vector make_assignment_vector(VariableSequence const& variables, ExpressionSequence const& expressions)
-{
-  return atermpp::convert< assignment_vector >(make_assignment_vector(variables, expressions));
-}
-
-/// \brief Converts an iterator range to data_expression_list
-/// \param r A range of assignments.
-/// \note This function uses implementation details of the iterator type
-/// and hence is sometimes efficient than copying all elements of the list.
-template < typename VariableSequence, typename ExpressionSequence >
-assignment_list make_assignment_list(VariableSequence const& variables, ExpressionSequence const& expressions)
-{
-  return atermpp::convert< assignment_list >(make_assignment_range(variables, expressions));
-}
-
-/// \brief Converts an iterator range to data_expression_list
-/// \param r A range of assignments.
-/// \note This function uses implementation details of the iterator type
-/// and hence is sometimes efficient than copying all elements of the list.
-template < typename Container >
-inline assignment_list make_assignment_list(Container const& container, typename atermpp::detail::enable_if_container< Container, assignment >::type* = 0)
-{
-  return atermpp::convert< assignment_list >(container);
-}
-
-/// \brief Converts an iterator range to data_expression_list
-/// \param r A range of assignments.
-/// \note This function uses implementation details of the iterator type
-/// and hence is sometimes efficient than copying all elements of the list.
-template < typename Container >
-inline assignment_list make_assignment_vector(Container const& container, typename atermpp::detail::enable_if_container< Container, assignment >::type* = 0)
-{
-  return atermpp::convert< assignment_vector >(container);
-}
-
-////--- start generated is-functions ---//
-//
-//    /// \brief Test for a assignment expression
-//    /// \param t A term
-//    /// \return True if it is a assignment expression
-//    inline
-//    bool is_assignment(const assignment_expression& t)
-//    {
-//      return core::detail::gsIsDataVarIdInit(t);
-//    }
-//
-//    /// \brief Test for a identifier_assignment expression
-//    /// \param t A term
-//    /// \return True if it is a identifier_assignment expression
-//    inline
-//    bool is_identifier_assignment(const assignment_expression& t)
-//    {
-//      return core::detail::gsIsIdInit(t);
-//    }
-////--- end generated is-functions ---//
-
-} // namespace data
-
-} // namespace mcrl2
-
-#endif // MCRL2_DATA_ASSIGNMENT_H
-
+// Author(s): Jeroen Keiren
+// Copyright: see the accompanying file COPYING or copy at
+// https://svn.win.tue.nl/trac/MCRL2/browser/trunk/COPYING
+//
+// Distributed under the Boost Software License, Version 1.0.
+// (See accompanying file LICENSE_1_0.txt or copy at
+// http://www.boost.org/LICENSE_1_0.txt)
+//
+/// \file mcrl2/data/assignment.h
+/// \brief The class assignment.
+
+#ifndef MCRL2_DATA_ASSIGNMENT_H
+#define MCRL2_DATA_ASSIGNMENT_H
+
+#include <stdexcept>
+#include "boost/iterator/transform_iterator.hpp"
+
+#include "mcrl2/atermpp/aterm_appl.h"
+#include "mcrl2/atermpp/aterm_list.h"
+#include "mcrl2/atermpp/vector.h"
+#include "mcrl2/atermpp/combine_iterator.h"
+#include "mcrl2/core/detail/constructors.h"
+#include "mcrl2/core/detail/soundness_checks.h"
+#include "mcrl2/data/data_expression.h"
+#include "mcrl2/data/identifier.h"
+#include "mcrl2/data/variable.h"
+
+namespace mcrl2
+{
+
+namespace data
+{
+
+class assignment_expression: public atermpp::aterm_appl,
+  public std::unary_function<variable, data_expression>
+{
+  public:
+    typedef variable variable_type;
+    typedef data_expression expression_type;
+
+    assignment_expression()
+      : atermpp::aterm_appl(core::detail::constructWhrDecl())
+    {}
+
+    assignment_expression(atermpp::aterm_appl term)
+      : atermpp::aterm_appl(term)
+    {
+      assert(core::detail::check_rule_WhrDecl(term));
+    }
+
+    assignment_expression(const variable v, const data_expression d)
+      : atermpp::aterm_appl(core::detail::gsMakeDataVarIdInit(v,d))
+    {}
+
+    variable lhs() const
+    {
+      return atermpp::arg1(*this);
+    }
+
+    data_expression rhs() const
+    {
+      return atermpp::arg2(*this);
+    }
+};
+
+/// \brief list of assignment expressions
+typedef atermpp::term_list<assignment_expression> assignment_expression_list;
+/// \brief vector of assignment expressions
+typedef atermpp::vector<assignment_expression>    assignment_expression_vector;
+
+//--- start generated classes ---//
+
+/// \brief Assignment of a data expression to a variable
+class assignment: public assignment_expression
+{
+  public:
+    /// \brief Default constructor.
+    assignment()
+      : assignment_expression(core::detail::constructDataVarIdInit())
+    {}
+
+    /// \brief Constructor.
+    /// \param term A term
+    assignment(const atermpp::aterm_appl& term)
+      : assignment_expression(term)
+    {
+      assert(core::detail::check_term_DataVarIdInit(m_term));
+    }
+
+    /// \brief Constructor.
+    assignment(const variable& lhs, const data_expression& rhs)
+      : assignment_expression(core::detail::gsMakeDataVarIdInit(lhs, rhs))
+    {}
+
+    variable lhs() const
+    {
+      return atermpp::arg1(*this);
+    }
+
+    data_expression rhs() const
+    {
+      return atermpp::arg2(*this);
+    }
+//--- start user section assignment ---//
+    /// \brief Applies the assignment to a variable
+    /// \param[in] x A variable
+    /// \return The value <tt>x[lhs() := rhs()]</tt>.
+    data_expression operator()(const variable& x) const
+    {
+      return x == lhs() ? rhs() : data_expression(x);
+    }
+
+    /// \brief Applies the assignment to a term
+    /// \param[in] x A term
+    /// \return The value <tt>x[lhs() := rhs()]</tt>.
+    template < typename Expression >
+    data_expression operator()(const Expression& x) const
+    {
+      throw std::runtime_error("data::assignment::operator(const Expression&) is a deprecated interface!");
+      return data_expression();
+    }
+//--- end user section assignment ---//
+};
+
+/// \brief list of assignments
+typedef atermpp::term_list<assignment> assignment_list;
+
+/// \brief vector of assignments
+typedef atermpp::vector<assignment>    assignment_vector;
+
+
+/// \brief Test for a assignment expression
+/// \param t A term
+/// \return True if it is a assignment expression
+inline
+bool is_assignment(const assignment_expression& t)
+{
+  return core::detail::gsIsDataVarIdInit(t);
+}
+
+
+/// \brief Assignment of a data expression to a string
+class identifier_assignment: public assignment_expression
+{
+  public:
+    /// \brief Default constructor.
+    identifier_assignment()
+      : assignment_expression(core::detail::constructIdInit())
+    {}
+
+    /// \brief Constructor.
+    /// \param term A term
+    identifier_assignment(const atermpp::aterm_appl& term)
+      : assignment_expression(term)
+    {
+      assert(core::detail::check_term_IdInit(m_term));
+    }
+
+    /// \brief Constructor.
+    identifier_assignment(const identifier& lhs, const data_expression& rhs)
+      : assignment_expression(core::detail::gsMakeIdInit(lhs, rhs))
+    {}
+
+    identifier lhs() const
+    {
+      return atermpp::arg1(*this);
+    }
+
+    data_expression rhs() const
+    {
+      return atermpp::arg2(*this);
+    }
+//--- start user section identifier_assignment ---//
+    /// \brief Applies the assignment to a variable
+    /// \param[in] x An identifier string
+    /// \return The value <tt>x[lhs() := rhs()]</tt>.
+    data_expression operator()(const identifier& x) const
+    {
+      return x == lhs() ? rhs() : data_expression(x);
+    }
+
+    /// \brief Applies the assignment to a term
+    /// \param[in] x A term
+    /// \return The value <tt>x[lhs() := rhs()]</tt>.
+    template < typename Expression >
+    data_expression operator()(const Expression& x) const
+    {
+      throw std::runtime_error("data::identifier_assignment::operator(const Expression&) is a deprecated interface!");
+      return data_expression();
+    }
+//--- end user section identifier_assignment ---//
+};
+
+/// \brief Test for a identifier_assignment expression
+/// \param t A term
+/// \return True if it is a identifier_assignment expression
+inline
+bool is_identifier_assignment(const assignment_expression& t)
+{
+  return core::detail::gsIsIdInit(t);
+}
+
+//--- end generated classes ---//
+
+/// \brief Selects the right-hand side of an assignment
+struct left_hand_side : public std::unary_function< const assignment, variable >
+{
+  variable operator()(assignment const& a) const
+  {
+    return a.lhs();
+  }
+};
+
+/// \brief Selects the right-hand side of an assignment
+struct right_hand_side : public std::unary_function< const assignment, data_expression >
+{
+  data_expression operator()(assignment const& a) const
+  {
+    return a.rhs();
+  }
+};
+
+/// \brief Returns the corresponding sequence of left-hand sides for a given sequence assignment (lazy)
+/// \param[in] assignments the sequence of unmutable assignments
+/// \return a sequence r such that assignments.i.lhs() = r.i.lhs() for all i
+template < typename Container >
+inline
+boost::iterator_range< boost::transform_iterator< left_hand_side, typename Container::const_iterator > >
+make_assignment_left_hand_side_range(Container const& assignments, typename atermpp::detail::enable_if_container< Container, assignment >::type* = 0)
+{
+  return boost::iterator_range< boost::transform_iterator< left_hand_side, typename Container::const_iterator > >(assignments);
+}
+
+/// \brief Returns the corresponding sequence of left-hand sides for a given sequence assignment (lazy)
+/// \param[in] assignments the sequence of unmutable assignments
+/// \return a sequence r such that assignments.i.lhs() = r.i.lhs() for all i
+template < typename Container >
+boost::iterator_range< boost::transform_iterator< right_hand_side, typename Container::const_iterator > >
+make_assignment_right_hand_side_range(Container const& assignments, typename atermpp::detail::enable_if_container< Container, assignment >::type* = 0)
+{
+  return boost::iterator_range< boost::transform_iterator< right_hand_side, typename Container::const_iterator > >(assignments);
+}
+
+/// \brief Constructs a range of assignments from sequences of variables and expressions by pair-wise combination
+template < typename VariableSequence, typename ExpressionSequence >
+boost::iterator_range< atermpp::detail::combine_iterator< atermpp::detail::construct< assignment >&, typename VariableSequence::const_iterator, typename ExpressionSequence::const_iterator > >
+make_assignment_range(VariableSequence const& variables, ExpressionSequence const& expressions,
+                      typename atermpp::detail::enable_if_container< VariableSequence, variable >::type* = 0,
+                      typename atermpp::detail::enable_if_container< ExpressionSequence, data_expression >::type* = 0)
+{
+  assert(boost::distance(variables) == boost::distance(expressions));
+
+  return boost::make_iterator_range(
+           atermpp::detail::make_combine_iterator(atermpp::detail::construct< assignment >(), variables.begin(), expressions.begin()),
+           atermpp::detail::make_combine_iterator(atermpp::detail::construct< assignment >(), variables.end(), expressions.end()));
+}
+
+/// \brief Constructs an assignment_list by pairwise combining a variable and expression
+/// \param lhs A sequence of data variables
+/// \param rhs A sequence of data expressions
+/// \return The corresponding assignment list.
+template < typename VariableSequence, typename ExpressionSequence >
+assignment_vector make_assignment_vector(VariableSequence const& variables, ExpressionSequence const& expressions)
+{
+  return atermpp::convert< assignment_vector >(make_assignment_vector(variables, expressions));
+}
+
+/// \brief Converts an iterator range to data_expression_list
+/// \param r A range of assignments.
+/// \note This function uses implementation details of the iterator type
+/// and hence is sometimes efficient than copying all elements of the list.
+template < typename VariableSequence, typename ExpressionSequence >
+assignment_list make_assignment_list(VariableSequence const& variables, ExpressionSequence const& expressions)
+{
+  return atermpp::convert< assignment_list >(make_assignment_range(variables, expressions));
+}
+
+/// \brief Converts an iterator range to data_expression_list
+/// \param r A range of assignments.
+/// \note This function uses implementation details of the iterator type
+/// and hence is sometimes efficient than copying all elements of the list.
+template < typename Container >
+inline assignment_list make_assignment_list(Container const& container, typename atermpp::detail::enable_if_container< Container, assignment >::type* = 0)
+{
+  return atermpp::convert< assignment_list >(container);
+}
+
+/// \brief Converts an iterator range to data_expression_list
+/// \param r A range of assignments.
+/// \note This function uses implementation details of the iterator type
+/// and hence is sometimes efficient than copying all elements of the list.
+template < typename Container >
+inline assignment_list make_assignment_vector(Container const& container, typename atermpp::detail::enable_if_container< Container, assignment >::type* = 0)
+{
+  return atermpp::convert< assignment_vector >(container);
+}
+
+////--- start generated is-functions ---//
+//
+//    /// \brief Test for a assignment expression
+//    /// \param t A term
+//    /// \return True if it is a assignment expression
+//    inline
+//    bool is_assignment(const assignment_expression& t)
+//    {
+//      return core::detail::gsIsDataVarIdInit(t);
+//    }
+//
+//    /// \brief Test for a identifier_assignment expression
+//    /// \param t A term
+//    /// \return True if it is a identifier_assignment expression
+//    inline
+//    bool is_identifier_assignment(const assignment_expression& t)
+//    {
+//      return core::detail::gsIsIdInit(t);
+//    }
+////--- end generated is-functions ---//
+
+} // namespace data
+
+} // namespace mcrl2
+
+#endif // MCRL2_DATA_ASSIGNMENT_H
+