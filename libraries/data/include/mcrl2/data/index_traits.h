// Author(s): Wieger Wesselink
// Copyright: see the accompanying file COPYING or copy at
// https://svn.win.tue.nl/trac/MCRL2/browser/trunk/COPYING
//
// Distributed under the Boost Software License, Version 1.0.
// (See accompanying file LICENSE_1_0.txt or copy at
// http://www.boost.org/LICENSE_1_0.txt)
//
/// \file mcrl2/data/index_traits.h
/// \brief add your file description here.

#ifndef MCRL2_DATA_INDEX_TRAITS_H
#define MCRL2_DATA_INDEX_TRAITS_H

#include "mcrl2/core/index_traits.h"
#include "mcrl2/data/function_symbol.h"
#include "mcrl2/data/variable.h"

namespace mcrl2 {

namespace data {

inline
void on_create_function_symbol(const atermpp::aterm& t)
{
  const data::function_symbol& v = atermpp::aterm_cast<const data::function_symbol>(t);
  core::index_traits<data::function_symbol, function_symbol_key_type>::insert(std::make_pair(v.name(), v.sort()));
}

inline
void on_delete_function_symbol(const atermpp::aterm& t)
{
  const data::function_symbol& v = atermpp::aterm_cast<const data::function_symbol>(t);
  core::index_traits<data::function_symbol, function_symbol_key_type>::erase(std::make_pair(v.name(), v.sort()));
}

inline
void on_create_variable(const atermpp::aterm& t)
{
<<<<<<< HEAD
  /// \brief Returns the index of the variable.
  static inline
  std::size_t index(const Variable& x)
  {
    auto& m = variable_index_map<Variable>();
    auto i = m.find(x);
    if (i == m.end())
    {
      throw std::runtime_error("error: could not find element " + data::pp(x));
    }
    return i->second;
  }

  /// \brief Returns the largest index of a variable that is currently in use.
  static inline
  std::size_t max_index()
  {
    auto& m = variable_index_map<Variable>();
    if (m.begin() == m.end())
    {
      throw std::runtime_error("error: empty map");
    }
    size_t max=0;
    for (auto j=m.begin(); j!=m.end(); ++j)
    {
      max=std::max(max,j->second);
    }
    return max;
  }

  /// \brief Note: intended for internal use only!
  /// Returns the index of the variable. If the variable was not already in the map, it is added.
  static inline
  std::size_t insert(const Variable& x)
  {
    auto& m = variable_index_map<Variable>();
    auto i = m.find(x);
    if (i == m.end())
    {
      auto& s = variable_map_free_numbers<Variable>();
      std::size_t value;
      if (s.empty())
      {
        value = m.size();
      }
      else
      {
        value = s.top();
        s.pop();
      }
      m[x] = value;
      return value;
    }
    return i->second;
  }
=======
  const data::variable& v = atermpp::aterm_cast<const data::variable>(t);
  core::index_traits<data::variable, variable_key_type>::insert(std::make_pair(v.name(), v.sort()));
}

inline
void on_delete_variable(const atermpp::aterm& t)
{
  const data::variable& v = atermpp::aterm_cast<const data::variable>(t);
  core::index_traits<data::variable, variable_key_type>::erase(std::make_pair(v.name(), v.sort()));
}
>>>>>>> f111b08d

inline
void register_function_symbol_hooks()
{
  add_creation_hook(core::detail::function_symbol_OpId(), on_create_function_symbol);
  add_deletion_hook(core::detail::function_symbol_OpId(), on_delete_function_symbol);
}

<<<<<<< HEAD
  /// \brief Note: intended for internal use only!
  /// Provides the number of elements in the index. Note that there might be elements
  /// with higher values in the index map.
  static inline
  std::size_t size()
  {
    auto& m = variable_index_map<Variable>();
    return m.size();
  }
};
=======
inline
void register_variable_hooks()
{
  add_creation_hook(core::detail::function_symbol_DataVarId(), on_create_variable);
  add_deletion_hook(core::detail::function_symbol_DataVarId(), on_delete_variable);
}
>>>>>>> f111b08d

} // namespace data

} // namespace mcrl2

#endif // MCRL2_DATA_INDEX_TRAITS_H<|MERGE_RESOLUTION|>--- conflicted
+++ resolved
@@ -37,63 +37,6 @@
 inline
 void on_create_variable(const atermpp::aterm& t)
 {
-<<<<<<< HEAD
-  /// \brief Returns the index of the variable.
-  static inline
-  std::size_t index(const Variable& x)
-  {
-    auto& m = variable_index_map<Variable>();
-    auto i = m.find(x);
-    if (i == m.end())
-    {
-      throw std::runtime_error("error: could not find element " + data::pp(x));
-    }
-    return i->second;
-  }
-
-  /// \brief Returns the largest index of a variable that is currently in use.
-  static inline
-  std::size_t max_index()
-  {
-    auto& m = variable_index_map<Variable>();
-    if (m.begin() == m.end())
-    {
-      throw std::runtime_error("error: empty map");
-    }
-    size_t max=0;
-    for (auto j=m.begin(); j!=m.end(); ++j)
-    {
-      max=std::max(max,j->second);
-    }
-    return max;
-  }
-
-  /// \brief Note: intended for internal use only!
-  /// Returns the index of the variable. If the variable was not already in the map, it is added.
-  static inline
-  std::size_t insert(const Variable& x)
-  {
-    auto& m = variable_index_map<Variable>();
-    auto i = m.find(x);
-    if (i == m.end())
-    {
-      auto& s = variable_map_free_numbers<Variable>();
-      std::size_t value;
-      if (s.empty())
-      {
-        value = m.size();
-      }
-      else
-      {
-        value = s.top();
-        s.pop();
-      }
-      m[x] = value;
-      return value;
-    }
-    return i->second;
-  }
-=======
   const data::variable& v = atermpp::aterm_cast<const data::variable>(t);
   core::index_traits<data::variable, variable_key_type>::insert(std::make_pair(v.name(), v.sort()));
 }
@@ -104,7 +47,6 @@
   const data::variable& v = atermpp::aterm_cast<const data::variable>(t);
   core::index_traits<data::variable, variable_key_type>::erase(std::make_pair(v.name(), v.sort()));
 }
->>>>>>> f111b08d
 
 inline
 void register_function_symbol_hooks()
@@ -113,25 +55,12 @@
   add_deletion_hook(core::detail::function_symbol_OpId(), on_delete_function_symbol);
 }
 
-<<<<<<< HEAD
-  /// \brief Note: intended for internal use only!
-  /// Provides the number of elements in the index. Note that there might be elements
-  /// with higher values in the index map.
-  static inline
-  std::size_t size()
-  {
-    auto& m = variable_index_map<Variable>();
-    return m.size();
-  }
-};
-=======
 inline
 void register_variable_hooks()
 {
   add_creation_hook(core::detail::function_symbol_DataVarId(), on_create_variable);
   add_deletion_hook(core::detail::function_symbol_DataVarId(), on_delete_variable);
 }
->>>>>>> f111b08d
 
 } // namespace data
 
