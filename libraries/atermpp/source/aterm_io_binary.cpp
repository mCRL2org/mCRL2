--- conflicted
+++ resolved
@@ -30,15 +30,11 @@
 
 using namespace std;
 
-<<<<<<< HEAD
-static void aterm_io_init(std::basic_ios<char>& s)
-=======
 static void aterm_io_init(std::basic_ios<char>&
 #ifdef WIN32 // This suppresses a compiler warning.
 s
 #endif
 )
->>>>>>> 23620a89
 {
   /* Check for reasonably sized aterm (32 bits, 4 bytes)     */
   /* This check might break on perfectly valid architectures */
@@ -1073,11 +1069,7 @@
   std::size_t version = readInt(is);
   if (version != BAF_VERSION)
   {
-<<<<<<< HEAD
-    throw baf_version_error("wrong BAF version number ", version, BAF_VERSION);
-=======
     throw baf_version_error(version, BAF_VERSION);
->>>>>>> 23620a89
   }
 
   nr_unique_symbols = readInt(is);
