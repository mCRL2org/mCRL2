// Author(s): Wieger Wesselink
// Copyright: see the accompanying file COPYING or copy at
// https://svn.win.tue.nl/trac/MCRL2/browser/trunk/COPYING
//
// Distributed under the Boost Software License, Version 1.0.
// (See accompanying file LICENSE_1_0.txt or copy at
// http://www.boost.org/LICENSE_1_0.txt)
//
/// \file pbes_test.cpp
/// \brief Add your file description here.

//#define MCRL2_PBES_EXPRESSION_BUILDER_DEBUG
//#define MCRL2_ENUMERATE_QUANTIFIERS_BUILDER_DEBUG
//#define MCRL2_ENUMERATE_QUANTIFIERS_BUILDER_DEBUG2

#include <string>
#include <iostream>
#include <boost/test/minimal.hpp>
#include "mcrl2/utilities/logger.h"
#include "mcrl2/core/garbage_collection.h"
#include "mcrl2/data/rewriter.h"
#include "mcrl2/data/enumerator.h"
#include "mcrl2/lps/linearise.h"
#include "mcrl2/lps/detail/test_input.h"
#include "mcrl2/modal_formula/parse.h"
#include "mcrl2/modal_formula/detail/test_input.h"
#include "mcrl2/pbes/is_bes.h"
#include "mcrl2/pbes/lps2pbes.h"
#include "mcrl2/pbes/pbesinst.h"
#include "mcrl2/pbes/txt2pbes.h"
#include "mcrl2/pbes/rewriter.h"
#include "mcrl2/pbes/pbesinst_algorithm.h"
#include "mcrl2/pbes/pbesinst_finite_algorithm.h"
#include "mcrl2/pbes/detail/pbes_parameter_map.h"
#include "mcrl2/atermpp/aterm_init.h"
#include "mcrl2/pbes/detail/instantiate_global_variables.h"

using namespace mcrl2;
using namespace mcrl2::pbes_system;

inline
pbes<> pbesinst_lazy(const pbes<>& p)
{
  pbes<> q = p;
  pbesinst_algorithm algorithm(q.data());
  algorithm.run(q);
  return algorithm.get_result();
}

inline
pbes<> pbesinst_finite(const pbes<>& p)
{
  pbes<> q = p;
  pbesinst_finite_algorithm algorithm(data::rewriter::jitty);
  algorithm.run(q);
  return q;
}

std::string test1 =
  "pbes                                                                              \n"
  "                                                                                  \n"
  "nu X(b:Bool, n:Nat) = (val(b) => X(!b, n)) && (val(!b) => X(!b, n+1));            \n"
  "                                                                                  \n"
  "init X(true,0);                                                                   \n"
  ;

std::string test2 =
  "pbes                                                                              \n"
  "                                                                                  \n"
  "nu X(b:Bool, n:Nat) = forall c:Bool. X(c,n);                                      \n"
  "                                                                                  \n"
  "init X(true,0);                                                                   \n"
  ;

std::string test3 =
  "pbes                                                                              \n"
  "                                                                                  \n"
  "nu X(b:Bool, n:Nat) = exists c:Bool. X(c,n+1);                                    \n"
  "                                                                                  \n"
  "init X(true,0);                                                                   \n"
  ;

std::string test4 =
  "pbes                                                                              \n"
  "                                                                                  \n"
  "nu X(b:Bool, n:Nat) = val(b && n < 10) => X(!b,n+1);                              \n"
  "                                                                                  \n"
  "init X(true,0);                                                                   \n"
  ;

std::string test5 =
  "sort D = struct d1 | d2;                                                          \n"
  "                                                                                  \n"
  "pbes                                                                              \n"
  "                                                                                  \n"
  "nu X(d:D, n:Nat) = val(d == d1 && n < 10) => X(d2,n+1);                           \n"
  "                                                                                  \n"
  "init X(d1,0);                                                                     \n"
  ;

std::string test6 =
  "pbes                                                                              \n"
  "nu X(b:Bool) = forall c:Bool. X(if (c,!c,c));                                     \n"
  "                                                                                  \n"
  "init X(true);                                                                     \n"
  ;

std::string test7 =
  "sort Enum2 = struct e1_5 | e0_5;                                                  \n"
  "                                                                                  \n"
  "map                                                                               \n"
  "                                                                                  \n"
  "     C5_fun2: Enum2 # Enum2 # Enum2  -> Enum2;                                    \n"
  "     C5_fun1: Enum2 # Nat # Nat  -> Nat;                                          \n"
  "                                                                                  \n"
  "var  y23,y22,y21,x5,y14,y13,y12,y11,y10,x2,e3,e2,e1: Enum2;                       \n"
  "     y20,y19,y18,x4,y9,y8,y7,y6,y5,x1: Nat;                                       \n"
  "     y17,y16,y15,x3,y4,y3,y2,y1,y,x: Bool;                                        \n"
  "eqn                                                                               \n"
  "     C5_fun2(e0_5, y14, y13)  =  y14;                                             \n"
  "     C5_fun2(e1_5, y14, y13)  =  y13;                                             \n"
  "     C5_fun2(e3, x2, x2)  =  x2;                                                  \n"
  "     C5_fun1(e0_5,  y6, y5)  =  y5;                                               \n"
  "     C5_fun1(e1_5,  y6, y5)  =  y6;                                               \n"
  "     C5_fun1(e2,  x1, x1)  =  x1;                                                 \n"
  "                                                                                  \n"
  "pbes nu X(s3_P: Enum2,  n_P: Nat) =                                               \n"
  "                                                                                  \n"
  "(forall e: Enum2.  X(C5_fun2(e, e, e1_5), C5_fun1(e, 0, n_P))                     \n"
  "                                                                                  \n"
  ")                                                                                 \n"
  "                                                                                  \n"
  "                                                                                  \n"
  ";                                                                                 \n"
  "                                                                                  \n"
  "init X(e1_5,  0);                                                                 \n"
  ;

std::string test8 =
  "pbes                                                                              \n"
  "                                                                                  \n"
  "nu X(b:Bool) = val(b) && Y(!b);                                                   \n"
  "                                                                                  \n"
  "mu Y(c:Bool) = forall d:Bool. X(d && c) || Y(d);                                  \n"
  "                                                                                  \n"
  "init X(true);                                                                     \n"
  ;

// This pbes triggered a garbage collection problem, that has been solved.
std::string random1 =
  "pbes                                                                                                                                                                                                                                                                                                                                                                                                                                                                                                        \n"
  "nu X0(c:Bool, n:Nat) = (forall n:Nat.((val(n < 3)) && (((val(n < 3)) || (exists m:Nat.((val(m < 3)) || (X3(m + 1, m > 0))))) && ((forall m:Nat.((val(m < 3)) && (!X2(m + 1, 1)))) => ((val(c)) || (val(n < 3))))))) || ((val(false)) || (X0(false, n + 1)));                                                                                                                                                                                                                                                \n"
  "nu X1(b:Bool) = (!(!(forall k:Nat.((val(k < 3)) && ((forall k:Nat.((val(k < 3)) && ((X2(1, k + 1)) && (val(false))))) || ((X4(k > 0, k + 1)) && (X1(k > 1)))))))) && (!(forall m:Nat.((val(m < 3)) && (((val(m < 2)) && (val(m > 0))) && (val(true))))));                                                                                                                                                                                                                                                   \n"
  "mu X2(m:Nat, n:Nat) = (((val(m < 2)) && (X4(m == n, n + 1))) || ((val(false)) || ((val(true)) => (X0(n == m, 0))))) || (forall k:Nat.((val(k < 3)) && (exists m:Nat.((val(m < 3)) || ((val(n < 2)) && (X2(m + 1, m + 1)))))));                                                                                                                                                                                                                                                                              \n"
  "nu X3(n:Nat, c:Bool) = ((forall k:Nat.((val(k < 3)) && (!((forall m:Nat.((val(m < 3)) && (val(n > 0)))) => (val(c)))))) && ((X3(0, n < 3)) && (exists m:Nat.((val(m < 3)) || ((!(exists n:Nat.((val(n < 3)) || (val(m < 2))))) && (X2(n + 1, m + 1))))))) || ((!(!X1(n > 0))) || (val(false)));                                                                                                                                                                                                             \n"
  "nu X4(c:Bool, n:Nat) = (((exists m:Nat.((val(m < 3)) || (val(m > 0)))) && ((!(!X0(n < 3, 0))) || (!((val(n > 0)) => (!X2(0, 0)))))) => (forall k:Nat.((val(k < 3)) && (!(forall n:Nat.((val(n < 3)) && (val(n < 2)))))))) => (!(forall m:Nat.((val(m < 3)) && ((val(c)) && (forall m:Nat.((val(m < 3)) && (!X3(n + 1, false))))))));                                                                                                                                                                        \n"
  "                                                                                                                                                                                                                                                                                                                                                                                                                                                                                                            \n"
  "init X0(true, 0);                                                                                                                                                                                                                                                                                                                                                                                                                                                                                           \n"
  ;

// This pbes triggered a garbage collection problem, that has been solved.
std::string random2 =
  "pbes                                                                                                                                                                                                                                                                                                                                                                                                                                                                                                        \n"
  "mu X0(m:Nat, b:Bool) = (X0(m + 1, m > 0)) && (((forall m:Nat.((val(m < 3)) && (forall k:Nat.((val(k < 3)) && (!((val(k > 1)) && (val(false)))))))) && (exists n:Nat.((val(n < 3)) || (!(!(val(n > 1))))))) || (exists n:Nat.((val(n < 3)) || (forall n:Nat.((val(n < 3)) && (exists n:Nat.((val(n < 3)) || (((forall m:Nat.((val(m < 3)) && (val(m == n)))) => (X3(0, n > 1))) && (!(!X2(n == m)))))))))));                                                                                                 \n"
  "mu X1(c:Bool, b:Bool) = (((!X1(c, true)) || ((!X2(b)) || (val(b)))) && (forall k:Nat.((val(k < 3)) && (((val(c)) => (X4(c, 1))) => (val(true)))))) => (val(true));                                                                                                                                                                                                                                                                                                                                          \n"
  "nu X2(b:Bool) = (!(!(((exists m:Nat.((val(m < 3)) || (val(m < 3)))) => ((X0(1, true)) => (!(val(false))))) && ((!((!X1(b, true)) && (!X3(0, false)))) => (val(false)))))) => (exists m:Nat.((val(m < 3)) || (forall k:Nat.((val(k < 3)) && (exists n:Nat.((val(n < 3)) || (forall n:Nat.((val(n < 3)) && (exists n:Nat.((val(n < 3)) || (forall n:Nat.((val(n < 3)) && (val(false))))))))))))));                                                                                                            \n"
  "mu X3(m:Nat, c:Bool) = (exists m:Nat.((val(m < 3)) || ((!(val(c))) && (forall k:Nat.((val(k < 3)) && (exists m:Nat.((val(m < 3)) || (forall k:Nat.((val(k < 3)) && (val(false))))))))))) || (exists m:Nat.((val(m < 3)) || (exists n:Nat.((val(n < 3)) || ((!((exists k:Nat.((val(k < 3)) || (!X4(false, k + 1)))) && ((!X1(m > 0, n < 2)) || ((val(n > 0)) || (val(c)))))) && (exists k:Nat.((val(k < 3)) || (exists n:Nat.((val(n < 3)) || (exists k:Nat.((val(k < 3)) || (X3(k + 1, k == n))))))))))))); \n"
  "nu X4(b:Bool, n:Nat) = (exists m:Nat.((val(m < 3)) || ((val(b)) || ((val(n > 1)) && ((X1(m > 1, n == m)) || (val(m > 0))))))) && ((exists k:Nat.((val(k < 3)) || (!(!((!X3(1, n > 0)) && (!(val(k == n)))))))) => (forall n:Nat.((val(n < 3)) && (exists k:Nat.((val(k < 3)) || (!(!(X4(n > 1, 0)))))))));                                                                                                                                                                                                  \n"
  "                                                                                                                                                                                                                                                                                                                                                                                                                                                                                                            \n"
  "init X0(0, true);                                                                                                                                                                                                                                                                                                                                                                                                                                                                                           \n"
  ;

// This pbes triggered an error with pbesinst finite
std::string random3 =
  "pbes                                                                                                                                                                                                                                                                                                                                                              \n"
  "mu X0(n:Nat, c:Bool) = ((!(((val(n < 2)) && (!X1)) && (exists k:Nat.((val(k < 3)) || (val(c)))))) && (((forall n:Nat.((val(n < 3)) && (!X4(n > 1)))) || (!(val(n > 1)))) => (val(true)))) && (exists n:Nat.((val(n < 3)) || (exists k:Nat.((val(k < 3)) || (forall m:Nat.((val(m < 3)) && (X0(k + 1, n < 3))))))));                                               \n"
  "mu X1 = (((!((val(true)) => (X2))) => (!(!(!(!X1))))) && (((val(false)) || (X3(1))) && (forall n:Nat.((val(n < 3)) && (val(true)))))) || (forall k:Nat.((val(k < 3)) && (!(forall k:Nat.((val(k < 3)) && (exists m:Nat.((val(m < 3)) || (val(k < 2)))))))));                                                                                                      \n"
  "mu X2 = ((exists k:Nat.((val(k < 3)) || (exists k:Nat.((val(k < 3)) || (exists m:Nat.((val(m < 3)) || ((val(m == k)) => (X1)))))))) => (((val(true)) => (!X2)) || (exists k:Nat.((val(k < 3)) || (val(false)))))) => (!((val(false)) => (!(X3(0)))));                                                                                                             \n"
  "mu X3(n:Nat) = ((exists n:Nat.((val(n < 3)) || (exists n:Nat.((val(n < 3)) || (forall n:Nat.((val(n < 3)) && (val(false)))))))) && (forall m:Nat.((val(m < 3)) && (((forall m:Nat.((val(m < 3)) && (exists m:Nat.((val(m < 3)) || (exists m:Nat.((val(m < 3)) || (!(val(n > 0))))))))) && ((!X4(m > 1)) || (!X2))) || (val(n < 2)))))) => ((val(n < 2)) => (X1)); \n"
  "nu X4(b:Bool) = ((val(true)) => ((forall m:Nat.((val(m < 3)) && (val(false)))) => ((X1) || ((!X3(0)) => (forall n:Nat.((val(n < 3)) && (val(n > 1)))))))) && (forall m:Nat.((val(m < 3)) && (forall n:Nat.((val(n < 3)) && ((X2) && (val(false)))))));                                                                                                            \n"
  "                                                                                                                                                                                                                                                                                                                                                                  \n"
  "init X0(0, true);                                                                                                                                                                                                                                                                                                                                                 \n"
  ;

void test_pbes(const std::string& pbes_spec, bool test_finite, bool test_lazy)
{
  pbes<> p = txt2pbes(pbes_spec);
  std::cout << "------------------------------\n" << pbes_system::pp(p) << std::endl;
  if (!p.is_closed())
  {
    std::cout << "ERROR: the pbes is not closed!" << std::endl;
    return;
  }

  if (test_finite)
  {
    std::cout << "FINITE" << std::endl;
    try
    {
      using namespace pbes_system;
      pbes<> q1 = pbesinst_finite(p);
      std::cout << pbes_system::pp(q1) << std::endl;
    }
    catch (mcrl2::runtime_error e)
    {
      std::cout << "pbesinst failed: " << e.what() << std::endl;
    }
  }

  if (test_lazy)
  {
    std::cout << "LAZY" << std::endl;
    try
    {
      using namespace pbes_system;
      pbes<> q1 = pbesinst_lazy(p);
      std::cout << pbes_system::pp(q1) << std::endl;
    }
    catch (mcrl2::runtime_error e)
    {
      std::cout << "pbesinst failed: " << e.what() << std::endl;
    }
  }
  core::garbage_collect();
}

void test_pbesinst()
{
  test_pbes(test1, true, false);
  test_pbes(test2, true, true);
  test_pbes(test3, true, false);
  test_pbes(test4, true, true);
  test_pbes(test5, true, true);
  test_pbes(test6, true, true);
  test_pbes(test7, true, true);
  test_pbes(test8, true, true);
#ifdef MCRL2_EXTENDED_TESTS
  test_pbes(random1, false, true);
  test_pbes(random2, false, true);
#endif
}

// Note: this test takes a lot of time!
void test_cabp()
{
  std::string CABP_SPECIFICATION =
    "% This file contains the cabp protocol as described in section 3.5 of         \n"
    "% S. Mauw and G.J. Veltink, editors, Algebraic Specification of Communication \n"
    "% Protocols, Cambridge tracts in theoretical computer science 36, Cambridge   \n"
    "% University Press, Cambridge 1993.                                           \n"
    "%                                                                             \n"
    "% With two data elements, the generated transition system has 464 states.     \n"
    "%                                                                             \n"
    "% It is interesting to see the clustering of this statespace in ltsgraph.     \n"
    "% The statespace after branching bisimulation contains 3 states and is        \n"
    "% exactly the same as the reduced statespace of the alternating bit protocol. \n"
    "%                                                                             \n"
    "% Note that it is interesting to compare the differences of the alternating   \n"
    "% bit protocol (abp), concurrent alternating bit protocol (cabp), one bit     \n"
    "% sliding window protocol (onebit) and the alternating bit protocol with      \n"
    "% independent acknowledgements (par), regarding the implementation, the       \n"
    "% the number of states and the external behaviour.                            \n"
    "                                                                              \n"
    "%-------------------------------  DATA  ----------------------------------    \n"
    "                                                                              \n"
    "sort DATA = struct d1 | d2;                                                   \n"
    "                                                                              \n"
    "%-------------------------------  error  ----------------------------------   \n"
    "                                                                              \n"
    "sort  error = struct ce | ae;                                                 \n"
    "                                                                              \n"
    "%-------------------------------  bit ------------------------------------    \n"
    "                                                                              \n"
    "sort  bit = struct bit0 | bit1;                                               \n"
    "                                                                              \n"
    "map   invert:bit -> bit;                                                      \n"
    "eqn   invert(bit1)=bit0;                                                      \n"
    "      invert(bit0)=bit1;                                                      \n"
    "                                                                              \n"
    "%-------------------------------  Frame ----------------------------------    \n"
    "                                                                              \n"
    "sort Frame = struct frame(getd : DATA, getb: bit);                            \n"
    "                                                                              \n"
    "%------------------------------  ACK   -----------------------------------    \n"
    "                                                                              \n"
    "sort ACK = struct ac;                                                         \n"
    "                                                                              \n"
    "%------------------------------  act   -----------------------------------    \n"
    "                                                                              \n"
    "act   r1,s2 : DATA;                                                           \n"
    "      c3,r3,s3,c4,r4,s4 : Frame;                                              \n"
    "      c4,r4,s4,c7,r7,s7 : error;                                              \n"
    "      c5,r5,s5,c8,r8,s8 : ACK;                                                \n"
    "      c6,r6,s6,c7,r7,s7 : bit;                                                \n"
    "      skip;                                                                   \n"
    "                                                                              \n"
    "%------------------------------  proc  -----------------------------------    \n"
    "                                                                              \n"
    "                                                                              \n"
    "proc  S = RM(bit0);                                                           \n"
    "      RM(b:bit) = sum d:DATA.r1(d).SF(frame(d,b));                            \n"
    "      SF(f:Frame) = s3(f).SF(f) + r8(ac).RM(invert(getb(f)));                 \n"
    "                                                                              \n"
    "      K  = sum f:Frame.r3(f).K(f);                                            \n"
    "      K(f:Frame) = (skip.s4(f)+skip.s4(ce)+skip).K;                           \n"
    "                                                                              \n"
    "      R = RF(bit0);                                                           \n"
    "      RF(b:bit) = sum d:DATA.r4(frame(d,b)).s2(d).s5(ac).RF(invert(b))        \n"
    "                     + sum d:DATA. r4(frame(d,invert(b))).RF(b)               \n"
    "                     + r4(ce).RF(b);                                          \n"
    "                                                                              \n"
    "      AS = AS(bit1);                                                          \n"
    "      AS(b:bit) = r5(ac).AS(invert(b)) + s6(b).AS(b);                         \n"
    "                                                                              \n"
    "      L = sum b:bit.r6(b) . L(b);                                             \n"
    "      L(b:bit) = ( skip.s7(b) + skip.s7(ae) + skip ).L;                       \n"
    "                                                                              \n"
    "      AR = AR(bit0);                                                          \n"
    "      AR(b:bit) = ( r7(ae) + r7(invert(b))) . AR(b)                           \n"
    "                   + r7(b).s8(ac).AR(invert(b));                              \n"
    "                                                                              \n"
    "init                                                                          \n"
    "   hide({c3,c4,c5,c6,c7,c8,skip},                                             \n"
    "     allow({c3,c4,c5,c6,c7,c8,skip,r1,s2},                                    \n"
    "       comm({r3|s3->c3, r4|s4->c4, r5|s5->c5, r6|s6->c6,                      \n"
    "                r7|s7->c7, r8|s8->c8},                                        \n"
    "               S || K || R || AS || L || AR )));                              \n"
    ;

  std::string INFINITELY_OFTEN_SEND = "nu X. mu Y. (<r1(d1)>X || <!r1(d1)>Y)";

  // create a pbes p
  lps::specification spec    = lps::linearise(CABP_SPECIFICATION);
  state_formulas::state_formula formula = state_formulas::parse_state_formula(INFINITELY_OFTEN_SEND, spec);
  bool timed = false;
  pbes<> p = lps2pbes(spec, formula, timed);
  pbes_system::detail::instantiate_global_variables(p);

  std::string expr = "(exists d_RM_00: DATA. (val(d_RM_00 == d1) && val(s31_RM == 1)) && X(2, bit0, frame(d_RM_00, b_RM), s32_K, f_K, s33_RF1, d_RF1, b_RF1, b_AS1, s35_L, b_L, s36_AR1, b_AR1)) || (((((((((((exists d_RM_00: DATA. (val(!(d_RM_00 == d1)) && val(s31_RM == 1)) && Y(2, bit0, frame(d_RM_00, b_RM), s32_K, f_K, s33_RF1, d_RF1, b_RF1, b_AS1, s35_L, b_L, s36_AR1, b_AR1)) || (exists e4_RF1_00: Bool, d4_RF1_00: DATA. val((s32_K == 3 && s33_RF1 == 1) && if(e4_RF1_00, frame(d4_RF1_00, invert(b_RF1)), frame(d4_RF1_00, b_RF1)) == f_K) && Y(s31_RM, b_RM, f_RM, 1, frame(d1, bit0), if(e4_RF1_00, 1, 2), if(e4_RF1_00, d1, d4_RF1_00), b_RF1, b_AS1, s35_L, b_L, s36_AR1, b_AR1))) || val(s32_K == 4 && s33_RF1 == 1) && Y(s31_RM, b_RM, f_RM, 1, frame(d1, bit0), 1, d1, b_RF1, b_AS1, s35_L, b_L, s36_AR1, b_AR1)) || val(s33_RF1 == 2) && Y(s31_RM, b_RM, f_RM, s32_K, f_K, 3, d1, b_RF1, b_AS1, s35_L, b_L, s36_AR1, b_AR1)) || val(s35_L == 1) && Y(s31_RM, b_RM, f_RM, s32_K, f_K, s33_RF1, d_RF1, b_RF1, b_AS1, 2, b_AS1, s36_AR1, b_AR1)) || (exists e5_L_00: Enum3. val(C3_fun2(e5_L_00, true, true, true) && s35_L == 2) && Y(s31_RM, b_RM, f_RM, s32_K, f_K, s33_RF1, d_RF1, b_RF1, b_AS1, C3_fun(e5_L_00, 1, 3, 4), C3_fun3(e5_L_00, bit0, b_L, bit0), s36_AR1, b_AR1))) || val(s35_L == 4 && s36_AR1 == 1) && Y(s31_RM, b_RM, f_RM, s32_K, f_K, s33_RF1, d_RF1, b_RF1, b_AS1, 1, bit0, 1, b_AR1)) || (exists e7_AR1_00: Bool. val((s35_L == 3 && s36_AR1 == 1) && if(e7_AR1_00, b_AR1, invert(b_AR1)) == b_L) && Y(s31_RM, b_RM, f_RM, s32_K, f_K, s33_RF1, d_RF1, b_RF1, b_AS1, 1, bit0, if(e7_AR1_00, 2, 1), b_AR1))) || val(s33_RF1 == 3) && Y(s31_RM, b_RM, f_RM, s32_K, f_K, 1, d1, invert(b_RF1), invert(b_AS1), s35_L, b_L, s36_AR1, b_AR1)) || (exists e_K_00: Enum3. val(C3_fun2(e_K_00, true, true, true) && s32_K == 2) && Y(s31_RM, b_RM, f_RM, C3_fun(e_K_00, 1, 3, 4), C3_fun1(e_K_00, frame(d1, bit0), f_K, frame(d1, bit0)), s33_RF1, d_RF1, b_RF1, b_AS1, s35_L, b_L, s36_AR1, b_AR1))) || val(s31_RM == 2 && s32_K == 1) && Y(2, bit0, f_RM, 2, f_RM, s33_RF1, d_RF1, b_RF1, b_AS1, s35_L, b_L, s36_AR1, b_AR1)) || val(s31_RM == 2 && s36_AR1 == 2) && Y(1, invert(getb(f_RM)), frame(d1, bit0), s32_K, f_K, s33_RF1, d_RF1, b_RF1, b_AS1, s35_L, b_L, 1, invert(b_AR1))";
  std::string subst = "s31_RM:Pos := 2; b_RM:bit := bit0; f_RM:Frame := frame(d2, bit0); s32_K:Pos := 3; f_K:Frame := frame(d2, bit0); s33_RF1:Pos := 1; d_RF1:DATA := d1; b_RF1:bit := bit0; b_AS1:bit := bit1; s35_L:Pos := 1; b_L:bit := bit0; s36_AR1:Pos := 1; b_AR1:bit := bit0";

  pbesinst_substitution_function sigma;
  pbes_expression t = parse_pbes_expression(expr, subst, p, sigma);
  pbesinst_algorithm algorithm(p.data());
  pbesinst_rewriter& R = algorithm.rewriter();
  pbes_expression z = R(t, sigma);
  core::garbage_collect();
}

// Note: this test takes a lot of time!
void test_balancing_plat()
{
  using namespace pbes_system;

  const std::string BALANCE_PLAT_SPECIFICATION =
    " % Specification of balancing coins to determine the single coin with                 \n"
    " % different weight.                                                                  \n"
    "                                                                                      \n"
    " % C: Total number of coins                                                           \n"
    " map  C: Nat;                                                                         \n"
    " eqn  C = 12;                                                                         \n"
    "                                                                                      \n"
    " % Every coin can be in one of four categories: NHL, NH, NL, and N,                   \n"
    " % where:                                                                             \n"
    " % N: possibly normal weight                                                          \n"
    " % H: possibly heavy weight                                                           \n"
    " % L: possibly light weight                                                           \n"
    " % We count the number of coins in every category, but we do not count                \n"
    " % the number of coins in N explicitly, because:                                      \n"
    " %   |N| = C - ( |NHL| + |NH| + |NL| )                                                \n"
    "                                                                                      \n"
    " map                                                                                  \n"
    "      lexleq: Nat # Nat # Nat # Nat # Nat # Nat -> Bool;                              \n"
    "      is_better: Nat # Nat # Nat # Nat # Nat # Nat -> Bool;                           \n"
    "      is_useful: Nat # Nat # Nat # Nat # Nat # Nat # Nat # Nat # Nat -> Bool;         \n"
    "      is_possible: Nat # Nat # Nat # Nat # Nat # Nat # Nat # Nat # Nat -> Bool;       \n"
    "                                                                                      \n"
    " var  d1,d2,d3,e1,e2,e3,f1,f2,f3: Nat;                                                \n"
    "                                                                                      \n"
    " eqn                                                                                  \n"
    "      % lexicographical ordening on distributions; this is needed to                  \n"
    "      % eliminate half of the possibilities for balancing: only consider              \n"
    "      % X vs. Y and not Y vs. X, if X <= Y.                                           \n"
    "      lexleq(d1,d2,d3,e1,e2,e3) =                                                     \n"
    "          d1<e1 || (d1==e1 && d2<e2) || (d1==e1 && d2==e2 && d3<=e3);                 \n"
    "                                                                                      \n"
    "      % determines whether a distribution d is 'better than' a                        \n"
    "      % distribution e, in the sense that in d we have more certainty (or             \n"
    "      % less uncertainty) about a larger number of coins                              \n"
    "      is_better(d1,d2,d3,e1,e2,e3) = d1+d2+d3 < e1+e2+e3 || d1 < e1;                  \n"
    "                                                                                      \n"
    "      % determines whether weighing e against f is useful in situation d:             \n"
    "      % all possible outcomes should be an improvement                                \n"
    "      is_useful(d1,d2,d3,e1,e2,e3,f1,f2,f3) =                                         \n"
    "        is_better(Int2Nat(d1-e1-f1),Int2Nat(d2-e2-f2),Int2Nat(d3-e3-f3),d1,d2,d3) &&  \n"
    "        is_better(0,e1+e2,f1+f3,d1,d2,d3) &&                                          \n"
    "        is_better(0,f1+f2,e1+e3,d1,d2,d3);                                            \n"
    "                                                                                      \n"
    "      % determines whether weighing e against f is possible in situation              \n"
    "      % d:                                                                            \n"
    "      % - for every category X: X(e) + X(f) <= X(d)                                   \n"
    "      % - if total(e) < total(f) then N 'normal' coins are added to e                 \n"
    "      %   such that N = total(f) - total(e), so N 'normal' coins must                 \n"
    "      %   be available in situation d, i.e. N <= C - total(d).                        \n"
    "      % - analogously if total(e) > total(f).                                         \n"
    "      is_possible(d1,d2,d3,e1,e2,e3,f1,f2,f3) =                                       \n"
    "        e1+f1 <= d1 && e2+f2 <= d2 && e3+f3 <= d3 &&                                  \n"
    "        ( e1+e2+e3 == f1+f2+f3 ||                                                     \n"
    "          (e1+e2+e3 < f1+f2+f3 && f1+f2+f3 - e1-e2-e3 <= C - d1-d2-d3) ||             \n"
    "          (f1+f2+f3 < e1+e2+e3 && e1+e2+e3 - f1-f2-f3 <= C - d1-d2-d3)                \n"
    "        );                                                                            \n"
    "                                                                                      \n"
    " act  weigh, equal, greater, smaller: Nat # Nat # Nat # Nat # Nat # Nat;              \n"
    "      done;                                                                           \n"
    "                                                                                      \n"
    " proc BalancingAct(NHL,NH,NL:Nat) =                                                   \n"
    "      % we're done if |NHL| + |NH| + |NL| == 1                                        \n"
    "        (NHL+NH+NL == 1) -> done . BalancingAct(NHL,NH,NL)                            \n"
    "                                                                                      \n"
    "      + (NHL+NH+NL >  1) ->                                                           \n"
    "          (                                                                           \n"
    "            sum nhl_l,nh_l,nl_l:Nat, nhl_r,nh_r,nl_r:Nat .                            \n"
    "                                                                                      \n"
    "            (lexleq(nhl_l,nh_l,nl_l,nhl_r,nh_r,nl_r) &&                               \n"
    "            is_possible(NHL,NH,NL,nhl_l,nh_l,nl_l,nhl_r,nh_r,nl_r) &&                 \n"
    "            is_useful(NHL,NH,NL,nhl_l,nh_l,nl_l,nhl_r,nh_r,nl_r)) ->                  \n"
    "                                                                                      \n"
    "              weigh(nhl_l,nh_l,nl_l,nhl_r,nh_r,nl_r) .                                \n"
    "              (                                                                       \n"
    "              % left and right have equal weight                                      \n"
    "              ((NHL-nhl_l-nhl_r + NH-nh_l-nh_r + NL-nl_l-nl_r > 0) ->                 \n"
    "                equal(nhl_l,nh_l,nl_l,nhl_r,nh_r,nl_r) .                              \n"
    "                  BalancingAct(Int2Nat(NHL-nhl_l-nhl_r),                              \n"
    "                               Int2Nat(NH-nh_l-nh_r),                                 \n"
    "                               Int2Nat(NL-nl_l-nl_r)))                                \n"
    "              +                                                                       \n"
    "              % left is heavier than right                                            \n"
    "              ((nhl_l+nh_l + nhl_r+nl_r > 0) ->                                       \n"
    "                greater(nhl_l,nh_l,nl_l,nhl_r,nh_r,nl_r) .                            \n"
    "                  BalancingAct(0,nhl_l+nh_l,nhl_r+nl_r))                              \n"
    "              +                                                                       \n"
    "              % left is lighter than right                                            \n"
    "              ((nhl_r+nh_r + nhl_l+nl_l > 0) ->                                       \n"
    "                smaller(nhl_l,nh_l,nl_l,nhl_r,nh_r,nl_r) .                            \n"
    "                  BalancingAct(0,nhl_r+nh_r,nhl_l+nl_l))                              \n"
    "              )                                                                       \n"
    "          );                                                                          \n"
    "                                                                                      \n"
    " init BalancingAct(C,0,0);                                                            \n"
    ;

  lps::specification spec = lps::linearise(BALANCE_PLAT_SPECIFICATION);
  state_formulas::state_formula formula = state_formulas::parse_state_formula(lps::detail::NO_DEADLOCK(), spec);
  bool timed = false;
  pbes<> p = lps2pbes(spec, formula, timed);
  pbes_system::pbesinst_algorithm algorithm(p.data());
  algorithm.run(p);
  pbes<> q = algorithm.get_result();
}

void test_pbesinst_finite()
{
  pbes<> p = txt2pbes(random3);
  pbes<> q = pbesinst_finite(p);
  std::cerr << pbes_system::pp(q) << std::endl;

  std::string text =
    "sort D = struct d1 | d2;                                        \n"
    "                                                                \n"
    "pbes                                                            \n"
    "                                                                \n"
    "nu X(d:D) = (val(d == d1) && X(d2)) || (val(d == d2) && X(d1)); \n"
    "                                                                \n"
    "init X(d1);                                                     \n"
    ;
  pbes<> p1 = txt2pbes(text);
  pbesinst_finite_algorithm algorithm(data::rewriter::jitty);
  pbesinst_variable_map variable_map = detail::parse_pbes_parameter_map(p1, "X(*:D)");
  algorithm.run(p1, variable_map);
}

void test_abp_no_deadlock()
<<<<<<< HEAD
{ 
=======
{
>>>>>>> a907a07f
  lps::specification spec = lps::linearise(lps::detail::ABP_SPECIFICATION());
  state_formulas::state_formula formula = state_formulas::parse_state_formula(lps::detail::NO_DEADLOCK(), spec);
  bool timed = false;
  pbes<> p = lps2pbes(spec, formula, timed);
  data::rewriter::strategy rewriter_strategy = data::rewriter::jitty;
  bool print_equations = true;
  bool print_rewriter_output = true;
  pbes_system::pbesinst_algorithm algorithm(p.data(), rewriter_strategy, print_equations, print_rewriter_output);
  algorithm.run(p);
  pbes<> q = algorithm.get_result();
  std::cout << "--- ABP ---" << std::endl;
  std::cout << pbes_system::pp(q) << std::endl;
  BOOST_CHECK(is_bes(q));
}

// Example supplied by Tim Willemse, 23-05-2011
void test_functions()
{
  std::string text =
    "sort D = struct one | two;           \n"
    "                                     \n"
    "map  f: D -> D;                      \n"
    "                                     \n"
    "eqn  f  =  lambda x: D. one;         \n"
    "                                     \n"
    "pbes nu X(d: D, g: D -> D) =         \n"
    "       forall e: D. X(e, g[e -> e]); \n"
    "                                     \n"
    "init X(one, f);                      \n"
    ;
  pbes<> p = txt2pbes(text);
  data::rewriter::strategy rewrite_strategy = data::rewriter::jitty;
  pbesinst_finite_algorithm algorithm(rewrite_strategy);
  detail::pbes_parameter_map parameter_map = detail::parse_pbes_parameter_map(p, "X(*:D)");
  algorithm.run(p, parameter_map);
}

int test_main(int argc, char** argv)
{
  MCRL2_ATERMPP_INIT_DEBUG(argc, argv)
  pbes_system::detail::set_bes_equation_limit(100000);
  test_pbesinst();
  test_pbesinst_finite();
  test_abp_no_deadlock();
  test_functions();

#ifdef MCRL2_EXTENDED_TESTS
  test_cabp();
  test_balancing_plat();
#endif

  return 0;
}<|MERGE_RESOLUTION|>--- conflicted
+++ resolved
@@ -480,11 +480,7 @@
 }
 
 void test_abp_no_deadlock()
-<<<<<<< HEAD
-{ 
-=======
-{
->>>>>>> a907a07f
+{
   lps::specification spec = lps::linearise(lps::detail::ABP_SPECIFICATION());
   state_formulas::state_formula formula = state_formulas::parse_state_formula(lps::detail::NO_DEADLOCK(), spec);
   bool timed = false;
