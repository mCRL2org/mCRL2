--- conflicted
+++ resolved
@@ -13,10 +13,6 @@
 #include <iostream>
 #include <sstream>
 #include "mcrl2/atermpp/set.h"
-<<<<<<< HEAD
-#include "mcrl2/utilities/algorithm.h"
-=======
->>>>>>> a907a07f
 #include "mcrl2/pbes/pbes.h"
 #include "mcrl2/pbes/pbes_expression_with_propositional_variables.h"
 #include "mcrl2/pbes/detail/pbesinst_rewriter.h"
@@ -73,11 +69,7 @@
 }
 
 /// \brief Algorithm class for the pbesinst instantiation algorithm.
-<<<<<<< HEAD
-class pbesinst_algorithm: public utilities::algorithm
-=======
 class pbesinst_algorithm
->>>>>>> a907a07f
 {
   protected:
     /// \brief The rewriter.
@@ -106,16 +98,6 @@
     bool m_print_equations;
 
     /// \brief Prints a log message for every 1000-th equation
-<<<<<<< HEAD
-    void LOG_EQUATION_COUNT_VERBOSE(size_t size) const
-    {
-      if (mCRL2logEnabled(verbose))
-      {
-        if (size > 0 && size % 1000 == 0)
-        {
-          mCRL2log(verbose) << "Generated " << size << " BES equations" << std::endl;
-        }
-=======
     std::string print_equation_count(size_t size) const
     {
       if (size > 0 && size % 1000 == 0)
@@ -123,7 +105,6 @@
         std::ostringstream out;
         out << "Generated " << size << " BES equations" << std::endl;
         return out.str();
->>>>>>> a907a07f
       }
       return "";
     }
@@ -186,11 +167,7 @@
           std::cerr << pbes_system::pp(eqn.symbol()) << " " << pbes_system::pp(X_e) << " = " << pbes_system::pp(psi_e) << std::endl;
         }
         E[index].push_back(new_eqn);
-<<<<<<< HEAD
-        LOG_EQUATION_COUNT_VERBOSE(++m_equation_count);
-=======
         mCRL2log(log::verbose) << print_equation_count(++m_equation_count);
->>>>>>> a907a07f
         detail::check_bes_equation_limit(m_equation_count);
       }
     }
