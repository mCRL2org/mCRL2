// Author(s): Wieger Wesselink
// Copyright: see the accompanying file COPYING or copy at
// https://svn.win.tue.nl/trac/MCRL2/browser/trunk/COPYING
//
// Distributed under the Boost Software License, Version 1.0.
// (See accompanying file LICENSE_1_0.txt or copy at
// http://www.boost.org/LICENSE_1_0.txt)
//
/// \file mcrl2/pbes/parity_game_generator.h
/// \brief A class for generating a parity game from a pbes.

#ifndef MCRL2_PBES_PARITY_GAME_GENERATOR_H
#define MCRL2_PBES_PARITY_GAME_GENERATOR_H

#include <iostream>
#include <iomanip>
#include <map>
#include <set>
#include <sstream>
#include <utility>
#include "mcrl2/atermpp/aterm_list.h"
#include "mcrl2/atermpp/map.h"
#include "mcrl2/atermpp/vector.h"
<<<<<<< HEAD
#include "mcrl2/utilities/algorithm.h"
#include "mcrl2/utilities/logger.h"
#include "mcrl2/data/enumerator.h"
#include "mcrl2/data/identifier_generator.h"
=======
#include "mcrl2/utilities/logger.h"
#include "mcrl2/data/enumerator.h"
>>>>>>> a907a07f
#include "mcrl2/data/selection.h"
#include "mcrl2/pbes/normalize.h"
#include "mcrl2/pbes/pbes.h"
#include "mcrl2/pbes/rewriter.h"
#include "mcrl2/pbes/detail/bes_equation_limit.h"
<<<<<<< HEAD
=======
#include "mcrl2/utilities/number_postfix_generator.h"
>>>>>>> a907a07f

namespace mcrl2
{

namespace pbes_system
{

/// \brief Class for generating a BES from a PBES. This BES can be interpreted as
/// a graph corresponding to a parity game problem. The proposition variables
/// of the BES correspond to the vertices of the graph.
/// An interface to the graph is provided in which the vertices correspond to
/// integer values. The values are in the range [0, 1, ..., n], i.e. there are
/// no holes in the sequence.
/// Each vertex is labeled with a priority value, which is the
/// block nesting depth of the proposition variable in the BES.
<<<<<<< HEAD
class parity_game_generator: public utilities::algorithm
=======
class parity_game_generator
>>>>>>> a907a07f
{
  protected:
    /// \brief The traits class of the expression type.
    typedef core::term_traits<pbes_expression> tr;

    /// \brief Substitution function type used by the PBES rewriter.
    typedef data::mutable_map_substitution< atermpp::map< data::variable, data::data_expression_with_variables > > substitution_function;

    /// \brief Mark whether initialization has been initialized.
    /// Needed to properly cope with virtual inheritance!
    bool m_initialized;

    /// \brief The PBES that is being solved.
    pbes<>& m_pbes;

    /// \brief Identifier generator for the enumerator. (TODO: this needs to be improved!)
    utilities::number_postfix_generator generator;

    /// \brief Data rewriter.
    data::rewriter datar;

    /// \brief Data enumerator.
    data::data_enumerator<> datae;

    /// \brief Data rewriter that operates on data expressions with variables.
    data::rewriter_with_variables datarv;

    /// \brief PBES rewriter.
    pbes_system::enumerate_quantifiers_rewriter<pbes_system::pbes_expression, data::rewriter_with_variables, data::data_enumerator<> > R;

    /// \brief Maps propositional variables to corresponding PBES equations.
    std::map<core::identifier_string, atermpp::vector<pbes_equation>::const_iterator > m_pbes_equation_index;

    /// \brief Maps propositional variables to corresponding priorities.
    std::map<core::identifier_string, size_t> m_priorities;

    /// \brief Maps PBES closed expressions to corresponding BES variables.
    atermpp::map<pbes_expression, size_t> m_pbes_expression_index;

    /// \brief Contains intermediate results of the BES that is being generated.
    /// m_bes[i] represents a BES equation corresponding to BES variable i.
    /// m_bes[i].first is the right hand side of the BES equation
    /// m_bes[i].second is the block nesting depth of the corresponding PBES variable
    atermpp::vector<std::pair<pbes_expression, size_t> > m_bes;

    /// \brief Determines what kind of BES equations are generated for true and false.
    bool m_true_false_dependencies;

    /// \brief True if it is a min-parity game.
    bool m_is_min_parity;

    virtual
    std::string print(const pbes_expression& e)
    {
<<<<<<< HEAD
      return core::pp(e);
=======
      return pbes_system::pp(e);
>>>>>>> a907a07f
    }

    /// \brief Check whether e corresponds to true
    virtual
    bool is_true(const pbes_expression& e) const
    {
      return tr::is_true(e);
    }

    /// \brief Check whether e corresponds to false
    virtual
    bool is_false(const pbes_expression& e) const
    {
      return tr::is_false(e);
    }

    /// \brief Adds a BES equation for a given PBES expression, if it not already exists.
    /// \param t A PBES expression
    /// \param priority A positive integer
    /// \return The index of a BES equation corresponding to the given PBES expression.
    /// If no equation exists for the expression, a new one is added.
    virtual
    size_t add_bes_equation(pbes_expression t, size_t priority)
    {
      size_t result;

<<<<<<< HEAD
      mCRL2log(debug2, "parity_game_generator") << "Adding equation for " << t << std::endl;
=======
      mCRL2log(log::debug2, "parity_game_generator") << "Adding equation for " << t << std::endl;
>>>>>>> a907a07f

      // TODO: can this insertion be done more efficiently?
      atermpp::map<pbes_expression, size_t>::iterator i = m_pbes_expression_index.find(t);
      if (i != m_pbes_expression_index.end())
      {
        result = i->second;
      }
      else
      {
        size_t p = m_pbes_expression_index.size();
        m_pbes_expression_index[t] = p;
        if (tr::is_prop_var(t))
        {
          priority = m_priorities[tr::name(t)];
        }
        m_bes.push_back(std::make_pair(t, priority));
        detail::check_bes_equation_limit(m_bes.size());
<<<<<<< HEAD
        LOG_EQUATION_COUNT(m_bes.size());
=======
        mCRL2log(log::verbose) << print_equation_count(m_bes.size());
>>>>>>> a907a07f
        result = p;
      }

      return result;
    }

    /// \brief Generates a substitution function for the pbesinst rewriter.
    /// \param v A sequence of data variables
    /// \param e A sequence of data expressions
    /// \return A sugstitution function.
    virtual
    substitution_function make_substitution(data::variable_list v, data::data_expression_list e)
    {
      assert(v.size() == e.size());
      substitution_function sigma;
      data::variable_list::iterator i = v.begin();
      data::data_expression_list::iterator j = e.begin();
      for (; i != v.end(); ++i, ++j)
      {
        sigma[*i] = *j;
      }
      return sigma;
    }

    virtual
    pbes_expression expand_rhs(const pbes_expression& psi)
    {
      // expand the right hand side if needed
      if (tr::is_prop_var(psi))
      {
        const pbes_equation& pbes_eqn = *m_pbes_equation_index[tr::name(psi)];
        substitution_function sigma = make_substitution(pbes_eqn.variable().parameters(), tr::param(psi));
<<<<<<< HEAD
        mCRL2log(debug2, "parity_game_generator") << "Expanding right hand side " << print(pbes_eqn.formula()) << " into ";
        pbes_expression result(R(pbes_eqn.formula(), sigma));
        mCRL2log(debug2, "parity_game_generator") << print(result) << std::endl;
=======
        mCRL2log(log::debug2, "parity_game_generator") << "Expanding right hand side " << print(pbes_eqn.formula()) << " into ";
        pbes_expression result(R(pbes_eqn.formula(), sigma));
        mCRL2log(log::debug2, "parity_game_generator") << print(result) << std::endl;
>>>>>>> a907a07f
        return result;
      }
      return psi;
    }

    /// \brief Compute equation index map.
    virtual
    void compute_equation_index_map()
    {

      for (atermpp::vector<pbes_equation>::const_iterator i = m_pbes.equations().begin(); i != m_pbes.equations().end(); ++i)
      {
        m_pbes_equation_index[i->variable().name()] = i;
      }
    }

    /// \brief Compute priorities of PBES propositional variables.
    template <typename Container>
    void compute_priorities(const Container& equations)
    {

      fixpoint_symbol sigma = fixpoint_symbol::nu();
      size_t priority = 0;
      for (typename Container::const_iterator i = equations.begin(); i != equations.end(); ++i)
      {
        if (pbes_equation(*i).symbol() == sigma)
        {
          m_priorities[pbes_equation(*i).variable().name()] = priority;
        }
        else
        {
          sigma = pbes_equation(*i).symbol();
          m_priorities[pbes_equation(*i).variable().name()] = ++priority;
        }
      }

      // If it is a max-priority game, adjust the priorities
      if (!m_is_min_parity)
      {
        // Choose an even upperbound max_priority
        size_t max_priority = (priority % 2 == 0 ? priority : priority + 1);
        if (max_priority == 0)
        {
          max_priority = 2;
        }
        for (std::map<core::identifier_string, size_t>::iterator i = m_priorities.begin(); i != m_priorities.end(); ++i)
        {
          i->second = max_priority - i->second;
        }
        // Add BES equations for true and false with priorities 0 and 1.
        add_bes_equation(tr::true_(), max_priority);
        add_bes_equation(tr::false_(), max_priority - 1);
      }
      else
      {
        // Add BES equations for true and false with priorities 0 and 1.
        add_bes_equation(tr::true_(), 0);
        add_bes_equation(tr::false_(), 1);
      }
    }

    // prints the BES equation with left hand side 'index' and right hand side 'rhs'
    virtual
<<<<<<< HEAD
    void LOG_BES_EQUATION(size_t index, const std::set<size_t>& rhs)
    {
      if (mCRL2logEnabled(debug, "parity_game_generator"))
      {
        const std::pair<pbes_expression, size_t>& eqn = m_bes[index];
        const size_t priority = eqn.second;
        mCRL2log(debug, "parity_game_generator") << (priority % 2 == 1 ? "mu Y" : "nu Y") << index << " = ";
        std::string op = (get_operation(index) == PGAME_AND ? " && " : " || ");
        for (std::set<size_t>::const_iterator i = rhs.begin(); i != rhs.end(); ++i)
        {
          mCRL2log(debug, "parity_game_generator") << (i == rhs.begin() ? "" : op) << "Y" << *i;
        }
        mCRL2log(debug, "parity_game_generator") <<  " (priority = " << priority << ")" << std::endl;
      }
    }

    /// \brief Prints a log message for every step-th equation
    virtual
    void LOG_EQUATION_COUNT(size_t size, size_t step = 1000) const
    {
      if (mCRL2logEnabled(verbose))
      {
        if (size > 0 && (size % step == 0 || (size < 1000 && size % 100 == 0)))
        {
          mCRL2log(verbose) << "Generated " << size << " BES equations" << std::endl;
        }
      }
    }

    virtual
    void initialize_generation()
    {
      if (m_initialized)
      {
        return;
      }
      else
      {
        // Nothing to be done for an empty PBES.
        if (m_pbes.equations().empty())
        {
          return;
        }

        // Normalize the pbes, since the parity game generator currently doesn't handle negation and implication.
        pbes_system::normalize(m_pbes);

        compute_equation_index_map();
        compute_priorities(m_pbes.equations());

        // Add a BES equation for the initial state.
        propositional_variable_instantiation phi = R(m_pbes.initial_state());
        add_bes_equation(phi, m_priorities[phi.name()]);

        m_initialized = true;
      }
    }

=======
    std::string print_bes_equation(size_t index, const std::set<size_t>& rhs)
    {
      std::ostringstream out;
      const std::pair<pbes_expression, size_t>& eqn = m_bes[index];
      const size_t priority = eqn.second;
      out << (priority % 2 == 1 ? "mu Y" : "nu Y") << index << " = ";
      std::string op = (get_operation(index) == PGAME_AND ? " && " : " || ");
      for (std::set<size_t>::const_iterator i = rhs.begin(); i != rhs.end(); ++i)
      {
        out << (i == rhs.begin() ? "" : op) << "Y" << *i;
      }
      out <<  " (priority = " << priority << ")" << std::endl;
      return out.str();
    }

    /// \brief Prints a log message for every step-th equation
    virtual
    std::string print_equation_count(size_t size, size_t step = 1000) const
    {
      if (size > 0 && (size % step == 0 || (size < 1000 && size % 100 == 0)))
      {
        std::ostringstream out;
        out << "Generated " << size << " BES equations" << std::endl;
        return out.str();
      }
      return "";
    }

    virtual
    void initialize_generation()
    {
      if (m_initialized)
      {
        return;
      }
      else
      {
        // Nothing to be done for an empty PBES.
        if (m_pbes.equations().empty())
        {
          return;
        }

        // Normalize the pbes, since the parity game generator currently doesn't handle negation and implication.
        pbes_system::normalize(m_pbes);

        compute_equation_index_map();
        compute_priorities(m_pbes.equations());

        // Add a BES equation for the initial state.
        propositional_variable_instantiation phi = R(m_pbes.initial_state());
        add_bes_equation(phi, m_priorities[phi.name()]);

        m_initialized = true;
      }
    }

>>>>>>> a907a07f
  public:
    /// \brief The operation type of the vertices.
    enum operation_type { PGAME_OR, PGAME_AND };

    /// \brief Constructor.
    /// \param p A PBES
    /// \param true_false_dependencies If true, nodes are generated for the values <tt>true</tt> and <tt>false</tt>.
    /// \param is_min_parity If true a min-parity game is produced, otherwise a max-parity game
    parity_game_generator(pbes<>& p, bool true_false_dependencies = false, bool is_min_parity = true, data::rewriter::strategy rewrite_strategy = data::rewriter::jitty)
      :
      m_initialized(false),
      m_pbes(p),
      generator("UNIQUE_PREFIX"),
      datar(p.data(), mcrl2::data::used_data_equation_selector(p.data(), pbes_system::find_function_symbols(p), p.global_variables()), rewrite_strategy),
      datae(p.data(), datar, generator),
      datarv(datar),
      R(datarv, datae),
      m_true_false_dependencies(true_false_dependencies),
      m_is_min_parity(is_min_parity)
    {}

    /// \brief Returns the vertex type.
    /// \param index A positive integer
    /// \return PGAME_AND if the corresponding BES equation is a conjunction,
    /// PGAME_OR if it is a disjunction.
    virtual
    operation_type get_operation(size_t index)
    {
      initialize_generation();

      assert(index < m_bes.size());
      const pbes_expression& phi = m_bes[index].first;
      if (tr::is_and(phi))
      {
        return PGAME_AND;
      }
      else if (tr::is_or(phi))
      {
        return PGAME_OR;
      }
      else if (tr::is_prop_var(phi))
      {
        return PGAME_OR;
      }
      else if (tr::is_true(phi))
      {
        return PGAME_AND;
      }
      else if (tr::is_false(phi))
      {
        return PGAME_OR;
      }
      throw(std::runtime_error("Error in parity_game_generator: unexpected operation " + print(phi)));
    }

    /// \brief Returns the priority of a vertex.
    /// The priority of the first equation is 0 if it is a maximal fixpoint,
    /// and 1 if it is a minimal fixpoint.
    /// \param index A positive integer
    /// \return The block nesting depth of the variable in the BES.
    virtual
    size_t get_priority(size_t index)
    {
      initialize_generation();

      assert(index < m_bes.size());
      return m_bes[index].second;
    }

    /// \brief Returns the vertices for which a solution is requested.
    /// By default a set containing the values 0, 1 and 2 is returned, corresponding
    /// to the expressions true, false and the initial state of the PBES.
    /// \return A set of indices corresponding to proposition variables of the generated BES.
    virtual
    std::set<size_t> get_initial_values()
    {
      initialize_generation();

      std::set<size_t> result;
      if (!m_pbes.equations().empty())
      {
        result.insert(0); // equation 0 corresponds with the value true
        result.insert(1); // equation 1 corresponds with the value false
        result.insert(2); // equation 2 corresponds with the initial state
      }
      return result;
    }

    /// \brief Returns the successors of a vertex in the graph.
    /// \param index A positive integer
    /// \return The indices of the proposition variables that appear in the
    /// right hand side of the BES equation of the given index.
    virtual
    std::set<size_t> get_dependencies(size_t index)
    {
      initialize_generation();

      assert(index < m_bes.size());

      std::set<size_t> result;

      std::pair<pbes_expression, size_t>& eqn = m_bes[index];
      pbes_expression& psi = eqn.first;
      const size_t priority = eqn.second;

<<<<<<< HEAD
      mCRL2log(debug, "parity_game_generator") << std::endl << "Generating equation for expression " << print(psi) << std::endl;
=======
      mCRL2log(log::debug, "parity_game_generator") << std::endl << "Generating equation for expression " << print(psi) << std::endl;
>>>>>>> a907a07f

      // expand the right hand side if needed
      psi = expand_rhs(psi);

      // top_flatten
      if (tr::is_prop_var(psi))
      {
        result.insert(add_bes_equation(psi, m_priorities[tr::name(psi)]));
      }
      else if (tr::is_and(psi))
      {
        atermpp::set<pbes_expression> terms = pbes_expr::split_and(psi);
        for (atermpp::set<pbes_expression>::iterator i = terms.begin(); i != terms.end(); ++i)
        {
          result.insert(add_bes_equation(*i, priority));
        }
      }
      else if (tr::is_or(psi))
      {
        atermpp::set<pbes_expression> terms = pbes_expr::split_or(psi);
        for (atermpp::set<pbes_expression>::iterator i = terms.begin(); i != terms.end(); ++i)
        {
          result.insert(add_bes_equation(*i, priority));
        }
      }
      else if (is_true(psi))
      {
        if (m_true_false_dependencies)
        {
          atermpp::map<pbes_expression, size_t>::iterator i = m_pbes_expression_index.find(tr::true_());
          assert(i != m_pbes_expression_index.end());
          result.insert(i->second);
        }
      }
      else if (is_false(psi))
      {
        if (m_true_false_dependencies)
        {
          atermpp::map<pbes_expression, size_t>::iterator i = m_pbes_expression_index.find(tr::false_());
          assert(i != m_pbes_expression_index.end());
          result.insert(i->second);
        }
      }
      else
      {
        throw(std::runtime_error("Error in parity_game_generator: unexpected expression " + print(psi) + "\n" + psi.to_string()));
      }
<<<<<<< HEAD
      LOG_BES_EQUATION(index, result);
=======
      mCRL2log(log::debug, "parity_game_generator") << print_bes_equation(index, result);
>>>>>>> a907a07f
      return result;
    }

    /// \brief Prints the mapping from BES variables to the corresponding PBES expressions.
    virtual
    void print_variable_mapping()
    {
      std::cerr << "--- variable mapping ---" << std::endl;
      std::map<size_t, pbes_expression> m;
      for (atermpp::map<pbes_expression, size_t>::iterator i = m_pbes_expression_index.begin(); i != m_pbes_expression_index.end(); ++i)
      {
        m[i->second] = i->first;
      }
      for (std::map<size_t, pbes_expression>::iterator i = m.begin(); i != m.end(); ++i)
      {
        std::cerr << std::setw(4) << i->first << " " << pbes_system::pp(i->second) << std::endl;
      }
      std::cerr << "--- priorities ---" << std::endl;
      for (std::map<core::identifier_string, size_t>::iterator i = m_priorities.begin(); i != m_priorities.end(); ++i)
      {
        std::cerr << core::pp(i->first) << " " << i->second << std::endl;
      }
    }
};

} // namespace pbes_system

} // namespace mcrl2

#endif // MCRL2_PBES_PARITY_GAME_GENERATOR_H<|MERGE_RESOLUTION|>--- conflicted
+++ resolved
@@ -21,24 +21,14 @@
 #include "mcrl2/atermpp/aterm_list.h"
 #include "mcrl2/atermpp/map.h"
 #include "mcrl2/atermpp/vector.h"
-<<<<<<< HEAD
-#include "mcrl2/utilities/algorithm.h"
 #include "mcrl2/utilities/logger.h"
 #include "mcrl2/data/enumerator.h"
-#include "mcrl2/data/identifier_generator.h"
-=======
-#include "mcrl2/utilities/logger.h"
-#include "mcrl2/data/enumerator.h"
->>>>>>> a907a07f
 #include "mcrl2/data/selection.h"
 #include "mcrl2/pbes/normalize.h"
 #include "mcrl2/pbes/pbes.h"
 #include "mcrl2/pbes/rewriter.h"
 #include "mcrl2/pbes/detail/bes_equation_limit.h"
-<<<<<<< HEAD
-=======
 #include "mcrl2/utilities/number_postfix_generator.h"
->>>>>>> a907a07f
 
 namespace mcrl2
 {
@@ -54,11 +44,7 @@
 /// no holes in the sequence.
 /// Each vertex is labeled with a priority value, which is the
 /// block nesting depth of the proposition variable in the BES.
-<<<<<<< HEAD
-class parity_game_generator: public utilities::algorithm
-=======
 class parity_game_generator
->>>>>>> a907a07f
 {
   protected:
     /// \brief The traits class of the expression type.
@@ -113,11 +99,7 @@
     virtual
     std::string print(const pbes_expression& e)
     {
-<<<<<<< HEAD
-      return core::pp(e);
-=======
       return pbes_system::pp(e);
->>>>>>> a907a07f
     }
 
     /// \brief Check whether e corresponds to true
@@ -144,11 +126,7 @@
     {
       size_t result;
 
-<<<<<<< HEAD
-      mCRL2log(debug2, "parity_game_generator") << "Adding equation for " << t << std::endl;
-=======
       mCRL2log(log::debug2, "parity_game_generator") << "Adding equation for " << t << std::endl;
->>>>>>> a907a07f
 
       // TODO: can this insertion be done more efficiently?
       atermpp::map<pbes_expression, size_t>::iterator i = m_pbes_expression_index.find(t);
@@ -166,11 +144,7 @@
         }
         m_bes.push_back(std::make_pair(t, priority));
         detail::check_bes_equation_limit(m_bes.size());
-<<<<<<< HEAD
-        LOG_EQUATION_COUNT(m_bes.size());
-=======
         mCRL2log(log::verbose) << print_equation_count(m_bes.size());
->>>>>>> a907a07f
         result = p;
       }
 
@@ -203,15 +177,9 @@
       {
         const pbes_equation& pbes_eqn = *m_pbes_equation_index[tr::name(psi)];
         substitution_function sigma = make_substitution(pbes_eqn.variable().parameters(), tr::param(psi));
-<<<<<<< HEAD
-        mCRL2log(debug2, "parity_game_generator") << "Expanding right hand side " << print(pbes_eqn.formula()) << " into ";
-        pbes_expression result(R(pbes_eqn.formula(), sigma));
-        mCRL2log(debug2, "parity_game_generator") << print(result) << std::endl;
-=======
         mCRL2log(log::debug2, "parity_game_generator") << "Expanding right hand side " << print(pbes_eqn.formula()) << " into ";
         pbes_expression result(R(pbes_eqn.formula(), sigma));
         mCRL2log(log::debug2, "parity_game_generator") << print(result) << std::endl;
->>>>>>> a907a07f
         return result;
       }
       return psi;
@@ -275,66 +243,6 @@
 
     // prints the BES equation with left hand side 'index' and right hand side 'rhs'
     virtual
-<<<<<<< HEAD
-    void LOG_BES_EQUATION(size_t index, const std::set<size_t>& rhs)
-    {
-      if (mCRL2logEnabled(debug, "parity_game_generator"))
-      {
-        const std::pair<pbes_expression, size_t>& eqn = m_bes[index];
-        const size_t priority = eqn.second;
-        mCRL2log(debug, "parity_game_generator") << (priority % 2 == 1 ? "mu Y" : "nu Y") << index << " = ";
-        std::string op = (get_operation(index) == PGAME_AND ? " && " : " || ");
-        for (std::set<size_t>::const_iterator i = rhs.begin(); i != rhs.end(); ++i)
-        {
-          mCRL2log(debug, "parity_game_generator") << (i == rhs.begin() ? "" : op) << "Y" << *i;
-        }
-        mCRL2log(debug, "parity_game_generator") <<  " (priority = " << priority << ")" << std::endl;
-      }
-    }
-
-    /// \brief Prints a log message for every step-th equation
-    virtual
-    void LOG_EQUATION_COUNT(size_t size, size_t step = 1000) const
-    {
-      if (mCRL2logEnabled(verbose))
-      {
-        if (size > 0 && (size % step == 0 || (size < 1000 && size % 100 == 0)))
-        {
-          mCRL2log(verbose) << "Generated " << size << " BES equations" << std::endl;
-        }
-      }
-    }
-
-    virtual
-    void initialize_generation()
-    {
-      if (m_initialized)
-      {
-        return;
-      }
-      else
-      {
-        // Nothing to be done for an empty PBES.
-        if (m_pbes.equations().empty())
-        {
-          return;
-        }
-
-        // Normalize the pbes, since the parity game generator currently doesn't handle negation and implication.
-        pbes_system::normalize(m_pbes);
-
-        compute_equation_index_map();
-        compute_priorities(m_pbes.equations());
-
-        // Add a BES equation for the initial state.
-        propositional_variable_instantiation phi = R(m_pbes.initial_state());
-        add_bes_equation(phi, m_priorities[phi.name()]);
-
-        m_initialized = true;
-      }
-    }
-
-=======
     std::string print_bes_equation(size_t index, const std::set<size_t>& rhs)
     {
       std::ostringstream out;
@@ -392,7 +300,6 @@
       }
     }
 
->>>>>>> a907a07f
   public:
     /// \brief The operation type of the vertices.
     enum operation_type { PGAME_OR, PGAME_AND };
@@ -498,11 +405,7 @@
       pbes_expression& psi = eqn.first;
       const size_t priority = eqn.second;
 
-<<<<<<< HEAD
-      mCRL2log(debug, "parity_game_generator") << std::endl << "Generating equation for expression " << print(psi) << std::endl;
-=======
       mCRL2log(log::debug, "parity_game_generator") << std::endl << "Generating equation for expression " << print(psi) << std::endl;
->>>>>>> a907a07f
 
       // expand the right hand side if needed
       psi = expand_rhs(psi);
@@ -550,11 +453,7 @@
       {
         throw(std::runtime_error("Error in parity_game_generator: unexpected expression " + print(psi) + "\n" + psi.to_string()));
       }
-<<<<<<< HEAD
-      LOG_BES_EQUATION(index, result);
-=======
       mCRL2log(log::debug, "parity_game_generator") << print_bes_equation(index, result);
->>>>>>> a907a07f
       return result;
     }
 
