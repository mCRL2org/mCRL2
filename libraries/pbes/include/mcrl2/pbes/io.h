--- conflicted
+++ resolved
@@ -16,10 +16,7 @@
 #include <iostream>
 #include <string>
 #include "mcrl2/bes/io.h"
-<<<<<<< HEAD
-=======
 #include "mcrl2/pbes/file_formats.h"
->>>>>>> a907a07f
 #include "mcrl2/pbes/is_bes.h"
 #include "mcrl2/pbes/pbesinstconversion.h"
 #include "mcrl2/utilities/logger.h"
@@ -48,20 +45,12 @@
     {
       if (aterm_ascii)
       {
-<<<<<<< HEAD
-        mCRL2log(verbose) << "Saving result in ATerm ascii format..." << std::endl;
-=======
         mCRL2log(log::verbose) << "Saving result in ATerm ascii format..." << std::endl;
->>>>>>> a907a07f
         pbes_spec.save(outfilename, false);
       }
       else
       {
-<<<<<<< HEAD
-        mCRL2log(verbose) << "Saving result in ATerm binary format..." << std::endl;
-=======
         mCRL2log(log::verbose) << "Saving result in ATerm binary format..." << std::endl;
->>>>>>> a907a07f
         pbes_spec.save(outfilename, true);
       }
       break;
@@ -75,32 +64,11 @@
         throw mcrl2::runtime_error("the PBES cannot be saved as a BES");
       }
       bes::boolean_equation_system<> bes_spec = pbesinstconversion(pbes_spec);
-<<<<<<< HEAD
-      if (aterm_ascii)
-      {
-        mCRL2log(verbose) << "Saving result in ATerm ascii format..." << std::endl;
-        bes_spec.save(outfilename, false);
-      }
-      else
-      {
-        mCRL2log(verbose) << "Saving result in ATerm binary format..." << std::endl;
-        bes_spec.save(outfilename, true);
-      }
-=======
       bes::save_bes(bes_spec, outfilename, output_format);
->>>>>>> a907a07f
       break;
     }
     default:
     {
-<<<<<<< HEAD
-      if (!is_bes(pbes_spec))
-      {
-        throw mcrl2::runtime_error("the PBES cannot be saved as a BES");
-      }
-      mCRL2log(verbose) << "Saving result in CWI format..." << std::endl;
-      bes::bes2cwi(pbes_spec.equations().begin(), pbes_spec.equations().end(), outfilename);
-=======
       throw mcrl2::runtime_error("unknown output format encountered in save_pbes");
     }
   }
@@ -129,7 +97,6 @@
       bes::boolean_equation_system<> b;
       bes::load_bes(b, infilename, f);
       p = bes2pbes(b);
->>>>>>> a907a07f
       break;
     }
     default:
