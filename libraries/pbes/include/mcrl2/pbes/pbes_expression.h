// Author(s): Wieger Wesselink
// Copyright: see the accompanying file COPYING or copy at
// https://svn.win.tue.nl/trac/MCRL2/browser/trunk/COPYING
//
// Distributed under the Boost Software License, Version 1.0.
// (See accompanying file LICENSE_1_0.txt or copy at
// http://www.boost.org/LICENSE_1_0.txt)
//
/// \file mcrl2/pbes/pbes_expression.h
/// \brief The class pbes_expression.

#define MCRL2_SMART_ARGUMENT_SORTING

#ifndef MCRL2_PBES_PBES_EXPRESSION_H
#define MCRL2_PBES_PBES_EXPRESSION_H

#include <iterator>
#include <stdexcept>
#include "mcrl2/atermpp/aterm_access.h"
#include "mcrl2/atermpp/set.h"
#include "mcrl2/core/detail/precedence.h"
#include "mcrl2/core/detail/struct_core.h"
#include "mcrl2/core/detail/constructors.h"
#include "mcrl2/core/detail/soundness_checks.h"
<<<<<<< HEAD
#include "mcrl2/data/print.h"
=======
#include "mcrl2/data/data_specification.h"
>>>>>>> a907a07f
#include "mcrl2/pbes/propositional_variable.h"
#include "mcrl2/pbes/detail/free_variable_visitor.h"
#include "mcrl2/pbes/detail/compare_pbes_expression_visitor.h"
#include "mcrl2/utilities/detail/join.h"
#include "mcrl2/utilities/detail/optimized_logic_operators.h"

namespace mcrl2
{

namespace pbes_system
{

using namespace core::detail::precedences;

//--- start generated classes ---//
/// \brief A pbes expression
class pbes_expression: public atermpp::aterm_appl
{
  public:
    /// \brief Default constructor.
    pbes_expression()
      : atermpp::aterm_appl(core::detail::constructPBExpr())
    {}

    /// \brief Constructor.
    /// \param term A term
    pbes_expression(const atermpp::aterm_appl& term)
      : atermpp::aterm_appl(term)
    {
      assert(core::detail::check_rule_PBExpr(m_term));
    }
};

/// \brief list of pbes_expressions
typedef atermpp::term_list<pbes_expression> pbes_expression_list;

/// \brief vector of pbes_expressions
typedef atermpp::vector<pbes_expression>    pbes_expression_vector;


/// \brief A propositional variable instantiation
class propositional_variable_instantiation: public pbes_expression
{
  public:
    /// \brief Default constructor.
    propositional_variable_instantiation()
      : pbes_expression(core::detail::constructPropVarInst())
    {}

    /// \brief Constructor.
    /// \param term A term
    propositional_variable_instantiation(const atermpp::aterm_appl& term)
      : pbes_expression(term)
    {
      assert(core::detail::check_term_PropVarInst(m_term));
    }

    /// \brief Constructor.
    propositional_variable_instantiation(const core::identifier_string& name, const data::data_expression_list& parameters)
      : pbes_expression(core::detail::gsMakePropVarInst(name, parameters))
    {}

    /// \brief Constructor.
    propositional_variable_instantiation(const std::string& name, const data::data_expression_list& parameters)
      : pbes_expression(core::detail::gsMakePropVarInst(core::identifier_string(name), parameters))
    {}

    core::identifier_string name() const
    {
      return atermpp::arg1(*this);
    }

    data::data_expression_list parameters() const
    {
      return atermpp::list_arg2(*this);
    }
//--- start user section propositional_variable_instantiation ---//
    /// \brief Type of the parameters.
    typedef data::data_expression parameter_type;

    /// \brief Constructor.
    /// \param s A string
    propositional_variable_instantiation(std::string const& s)
    {
      std::pair<std::string, data::data_expression_list> p = data::detail::parse_variable(s);
      core::identifier_string name(p.first);
      data::variable_list parameters = atermpp::convert<data::variable_list>(p.second);
      m_term = reinterpret_cast<ATerm>(core::detail::gsMakePropVarInst(name, parameters));
    }
//--- end user section propositional_variable_instantiation ---//
};

/// \brief list of propositional_variable_instantiations
typedef atermpp::term_list<propositional_variable_instantiation> propositional_variable_instantiation_list;

/// \brief vector of propositional_variable_instantiations
typedef atermpp::vector<propositional_variable_instantiation>    propositional_variable_instantiation_vector;


/// \brief The value true for pbes expressions
class true_: public pbes_expression
{
  public:
    /// \brief Default constructor.
    true_()
      : pbes_expression(core::detail::constructPBESTrue())
    {}

    /// \brief Constructor.
    /// \param term A term
    true_(const atermpp::aterm_appl& term)
      : pbes_expression(term)
    {
      assert(core::detail::check_term_PBESTrue(m_term));
    }
};

/// \brief The value false for pbes expressions
class false_: public pbes_expression
{
  public:
    /// \brief Default constructor.
    false_()
      : pbes_expression(core::detail::constructPBESFalse())
    {}

    /// \brief Constructor.
    /// \param term A term
    false_(const atermpp::aterm_appl& term)
      : pbes_expression(term)
    {
      assert(core::detail::check_term_PBESFalse(m_term));
    }
};

/// \brief The not operator for pbes expressions
class not_: public pbes_expression
{
  public:
    /// \brief Default constructor.
    not_()
      : pbes_expression(core::detail::constructPBESNot())
    {}

    /// \brief Constructor.
    /// \param term A term
    not_(const atermpp::aterm_appl& term)
      : pbes_expression(term)
    {
      assert(core::detail::check_term_PBESNot(m_term));
    }

    /// \brief Constructor.
    not_(const pbes_expression& operand)
      : pbes_expression(core::detail::gsMakePBESNot(operand))
    {}

    pbes_expression operand() const
    {
      return atermpp::arg1(*this);
    }
};

/// \brief The and operator for pbes expressions
class and_: public pbes_expression
{
  public:
    /// \brief Default constructor.
    and_()
      : pbes_expression(core::detail::constructPBESAnd())
    {}

    /// \brief Constructor.
    /// \param term A term
    and_(const atermpp::aterm_appl& term)
      : pbes_expression(term)
    {
      assert(core::detail::check_term_PBESAnd(m_term));
    }

    /// \brief Constructor.
    and_(const pbes_expression& left, const pbes_expression& right)
      : pbes_expression(core::detail::gsMakePBESAnd(left, right))
    {}

    pbes_expression left() const
    {
      return atermpp::arg1(*this);
    }

    pbes_expression right() const
    {
      return atermpp::arg2(*this);
    }
};

/// \brief The or operator for pbes expressions
class or_: public pbes_expression
{
  public:
    /// \brief Default constructor.
    or_()
      : pbes_expression(core::detail::constructPBESOr())
    {}

    /// \brief Constructor.
    /// \param term A term
    or_(const atermpp::aterm_appl& term)
      : pbes_expression(term)
    {
      assert(core::detail::check_term_PBESOr(m_term));
    }

    /// \brief Constructor.
    or_(const pbes_expression& left, const pbes_expression& right)
      : pbes_expression(core::detail::gsMakePBESOr(left, right))
    {}

    pbes_expression left() const
    {
      return atermpp::arg1(*this);
    }

    pbes_expression right() const
    {
      return atermpp::arg2(*this);
    }
};

/// \brief The implication operator for pbes expressions
class imp: public pbes_expression
{
  public:
    /// \brief Default constructor.
    imp()
      : pbes_expression(core::detail::constructPBESImp())
    {}

    /// \brief Constructor.
    /// \param term A term
    imp(const atermpp::aterm_appl& term)
      : pbes_expression(term)
    {
      assert(core::detail::check_term_PBESImp(m_term));
    }

    /// \brief Constructor.
    imp(const pbes_expression& left, const pbes_expression& right)
      : pbes_expression(core::detail::gsMakePBESImp(left, right))
    {}

    pbes_expression left() const
    {
      return atermpp::arg1(*this);
    }

    pbes_expression right() const
    {
      return atermpp::arg2(*this);
    }
};

/// \brief The universal quantification operator for pbes expressions
class forall: public pbes_expression
{
  public:
    /// \brief Default constructor.
    forall()
      : pbes_expression(core::detail::constructPBESForall())
    {}

    /// \brief Constructor.
    /// \param term A term
    forall(const atermpp::aterm_appl& term)
      : pbes_expression(term)
    {
      assert(core::detail::check_term_PBESForall(m_term));
    }

    /// \brief Constructor.
    forall(const data::variable_list& variables, const pbes_expression& body)
      : pbes_expression(core::detail::gsMakePBESForall(variables, body))
    {}

    data::variable_list variables() const
    {
      return atermpp::list_arg1(*this);
    }

    pbes_expression body() const
    {
      return atermpp::arg2(*this);
    }
};

/// \brief The existential quantification operator for pbes expressions
class exists: public pbes_expression
{
  public:
    /// \brief Default constructor.
    exists()
      : pbes_expression(core::detail::constructPBESExists())
    {}

    /// \brief Constructor.
    /// \param term A term
    exists(const atermpp::aterm_appl& term)
      : pbes_expression(term)
    {
      assert(core::detail::check_term_PBESExists(m_term));
    }

    /// \brief Constructor.
    exists(const data::variable_list& variables, const pbes_expression& body)
      : pbes_expression(core::detail::gsMakePBESExists(variables, body))
    {}

    data::variable_list variables() const
    {
      return atermpp::list_arg1(*this);
    }

    pbes_expression body() const
    {
      return atermpp::arg2(*this);
    }
};
//--- end generated classes ---//

// template function overloads
std::string pp(const core::identifier_string& x);
std::string pp(const pbes_expression& x);
std::string pp(const pbes_expression_list& x);
std::string pp(const pbes_expression_vector& x);
std::string pp(const propositional_variable_instantiation& x);
std::string pp(const propositional_variable_instantiation_list& x);
std::string pp(const propositional_variable_instantiation_vector& x);
std::set<pbes_system::propositional_variable_instantiation> find_propositional_variable_instantiations(const pbes_system::pbes_expression& x);
std::set<core::identifier_string> find_identifiers(const pbes_system::pbes_expression& x);
bool search_variable(const pbes_system::pbes_expression& x, const data::variable& v);

// TODO: These should be removed when the ATerm code has been replaced.
std::string pp(const atermpp::aterm& x);
std::string pp(const atermpp::aterm_appl& x);

/// \brief Returns true if the term t is equal to true
/// \param t A PBES expression
/// \return True if the term t is equal to true
inline bool is_pbes_true(const pbes_expression& t)
{
  return core::detail::gsIsPBESTrue(t);
}

/// \brief Returns true if the term t is equal to false
/// \param t A PBES expression
/// \return True if the term t is equal to false
inline bool is_pbes_false(const pbes_expression& t)
{
  return core::detail::gsIsPBESFalse(t);
}

/// \brief Returns true if the term t is a not expression
/// \param t A PBES expression
/// \return True if the term t is a not expression
inline bool is_pbes_not(const pbes_expression& t)
{
  return core::detail::gsIsPBESNot(t);
}


/// \brief Returns true if the term t is an and expression
/// \param t A PBES expression
/// \return True if the term t is an and expression
inline bool is_pbes_and(const pbes_expression& t)
{
  return core::detail::gsIsPBESAnd(t);
}

/// \brief Returns true if the term t is an or expression
/// \param t A PBES expression
/// \return True if the term t is an or expression
inline bool is_pbes_or(const pbes_expression& t)
{
  return core::detail::gsIsPBESOr(t);
}

/// \brief Returns true if the term t is an imp expression
/// \param t A PBES expression
/// \return True if the term t is an imp expression
inline bool is_pbes_imp(const pbes_expression& t)
{
  return core::detail::gsIsPBESImp(t);
}

/// \brief Returns true if the term t is a universal quantification
/// \param t A PBES expression
/// \return True if the term t is a universal quantification
inline bool is_pbes_forall(const pbes_expression& t)
{
  return core::detail::gsIsPBESForall(t);
}

/// \brief Returns true if the term t is an existential quantification
/// \param t A PBES expression
/// \return True if the term t is an existential quantification
inline bool is_pbes_exists(const pbes_expression& t)
{
  return core::detail::gsIsPBESExists(t);
}

/// \brief Test for the value true
/// \param t A PBES expression
/// \return True if it is the value \p true
inline bool is_true(const pbes_expression& t)
{
  return is_pbes_true(t) || data::sort_bool::is_true_function_symbol(t);
}

/// \brief Test for the value false
/// \param t A PBES expression
/// \return True if it is the value \p false
inline bool is_false(const pbes_expression& t)
{
  return is_pbes_false(t) || data::sort_bool::is_false_function_symbol(t);
}

/// \brief Test for a negation
/// \param t A PBES expression
/// \return True if it is a negation
inline bool is_not(const pbes_expression& t)
{
  return is_pbes_not(t);
}

/// \brief Test for a conjunction
/// \param t A PBES expression
/// \return True if it is a conjunction
inline bool is_and(const pbes_expression& t)
{
  return is_pbes_and(t);
}


/// \brief Test for a conjunction
/// \param t A PBES expression or a data expression
/// \return True if it is a conjunction
inline bool data_is_and(const pbes_expression& t)
{
  return is_pbes_and(t) || data::sort_bool::is_and_application(t);
}

/// \brief Test for a disjunction
/// \param t A PBES expression
/// \return True if it is a disjunction
inline bool is_or(const pbes_expression& t)
{
  return is_pbes_or(t);
}

/// \brief Test for a disjunction
/// \param t A PBES expression or a data expression
/// \return True if it is a disjunction
inline bool data_is_or(const pbes_expression& t)
{
  return is_pbes_or(t) || data::sort_bool::is_or_application(t);
}

/// \brief Test for an implication
/// \param t A PBES expression
/// \return True if it is an implication
inline bool is_imp(const pbes_expression& t)
{
  return is_pbes_imp(t);
}

/// \brief Test for an universal quantification
/// \param t A PBES expression
/// \return True if it is a universal quantification
inline bool is_forall(const pbes_expression& t)
{
  return is_pbes_forall(t);
}

/// \brief Test for an existential quantification
/// \param t A PBES expression
/// \return True if it is an existential quantification
inline bool is_exists(const pbes_expression& t)
{
  return is_pbes_exists(t);
}

/// \brief Returns true if the term t is a data expression
/// \param t A PBES expression
/// \return True if the term t is a data expression
inline bool is_data(const pbes_expression& t)
{
  return data::is_data_expression(t);
}

/// \brief Returns true if the term t is a propositional variable expression
/// \param t A PBES expression
/// \return True if the term t is a propositional variable expression
inline bool is_propositional_variable_instantiation(const pbes_expression& t)
{
  return core::detail::gsIsPropVarInst(t);
}

// From the documentation:
// The "!" operator has the highest priority, followed by "&&" and "||", followed by "=>", followed by "forall" and "exists".
// The infix operators "&&", "||" and "=>" associate to the right.
/// \brief Returns the precedence of pbes expressions
inline
int precedence(const pbes_expression& x)
{
  if (is_forall(x) || is_exists(x))
  {
    return 0;
  }
<<<<<<< HEAD
  else if (is_imp(x)) 
  {
    return 1;
  }
  else if (is_and(x) || is_or(x)) 
  {
    return 2;
  }
  else if (is_not(x)) 
  {
    return 3;
  }
=======
  else if (is_imp(x))
  {
    return 2;
  }
  else if (is_or(x))
  {
    return 3;
  }
  else if (is_and(x))
  {
    return 4;
  }
  else if (is_not(x))
  {
    return 5;
  }
>>>>>>> a907a07f
  return core::detail::precedences::max_precedence;
}

// TODO: is there a cleaner way to make the precedence function work for derived classes like and_ ?
inline int precedence(const forall & x)  { return precedence(static_cast<const pbes_expression&>(x)); }
inline int precedence(const exists & x)  { return precedence(static_cast<const pbes_expression&>(x)); }
inline int precedence(const imp& x)      { return precedence(static_cast<const pbes_expression&>(x)); }
inline int precedence(const and_& x)     { return precedence(static_cast<const pbes_expression&>(x)); }
inline int precedence(const or_& x)      { return precedence(static_cast<const pbes_expression&>(x)); }
inline int precedence(const not_& x)     { return precedence(static_cast<const pbes_expression&>(x)); }
<<<<<<< HEAD
=======
inline int precedence(const data::data_expression & x)               { return precedence(static_cast<const pbes_expression&>(x)); }
inline int precedence(const propositional_variable_instantiation& x) { return precedence(static_cast<const pbes_expression&>(x)); }
>>>>>>> a907a07f

/// \brief Returns true if the operations have the same precedence, but are different
template <typename T1, typename T2>
bool is_same_different_precedence(const T1&, const T2&)
{
  return false;
}

/// \brief Returns true if the operations have the same precedence, but are different
inline
bool is_same_different_precedence(const and_&, const pbes_expression& x)
{
  return is_or(x);
}

/// \brief Returns true if the operations have the same precedence, but are different
inline
bool is_same_different_precedence(const or_&, const pbes_expression& x)
{
  return is_and(x);
}

/// \brief The namespace for accessor functions on pbes expressions.
namespace accessors
{

/// \brief Conversion of a pbes expression to a data expression.
/// \pre The pbes expression must be of the form val(d) for some data variable d.
/// \param t A PBES expression
/// \return The converted expression
inline
data::data_expression val(const pbes_expression& t)
{
  assert(data::is_data_expression(t));
  return atermpp::aterm_appl(t);
}

/// \brief Returns the pbes expression argument of expressions of type not, exists and forall.
/// \param t A PBES expression
/// \return The pbes expression argument of expressions of type not, exists and forall.
inline
pbes_expression arg(const pbes_expression& t)
{
  if (is_pbes_not(t))
  {
    return atermpp::arg1(t);
  }
  else
  {
    assert(is_forall(t) || is_exists(t));
    return atermpp::arg2(t);
  }
}

/// \brief Returns the pbes expression argument of expressions of type not, exists and forall.
/// \param t A PBES expression or a data expression
/// \return The pbes expression argument of expressions of type not, exists and forall.
inline
pbes_expression data_arg(const pbes_expression& t)
{
  if (data::is_data_expression(t))
  {
    return data::application(t).arguments().front();
  }
  else
  {
    return arg(t);
  }
}

/// \brief Returns the left hand side of an expression of type and, or or imp.
/// \param t A PBES expression
/// \return The left hand side of an expression of type and, or or imp.
inline
pbes_expression left(const pbes_expression& t)
{
  assert(is_and(t) || is_or(t) || is_imp(t));
  return atermpp::arg1(t);
}

/// \brief Returns the left hand side of an expression of type and, or or imp.
/// \param t A PBES expression or a data expression
/// \return The left hand side of an expression of type and, or or imp.
inline
pbes_expression data_left(const pbes_expression& t)
{
  if (data::is_data_expression(t))
  {
    return data::application(t).left();
  }
  else
  {
    return left(t);
  }
}

/// \brief Returns the right hand side of an expression of type and, or or imp.
/// \param t A PBES expression
/// \return The right hand side of an expression of type and, or or imp.
inline
pbes_expression right(const pbes_expression& t)
{
  return atermpp::arg2(t);
}

/// \brief Returns the left hand side of an expression of type and, or or imp.
/// \param t A PBES expression or a data expression
/// \return The left hand side of an expression of type and, or or imp.
inline
pbes_expression data_right(const pbes_expression& t)
{
  if (data::is_data_expression(t))
  {
    return data::application(t).right();
  }
  else
  {
    return right(t);
  }
}

/// \brief Returns the variables of a quantification expression
/// \param t A PBES expression
/// \return The variables of a quantification expression
inline
data::variable_list var(const pbes_expression& t)
{
  assert(is_forall(t) || is_exists(t));
  return data::variable_list(atermpp::term_list_iterator< data::variable >(atermpp::list_arg1(t)),
                             atermpp::term_list_iterator< data::variable >());
}

/// \brief Returns the name of a propositional variable expression
/// \param t A PBES expression
/// \return The name of a propositional variable expression
inline
core::identifier_string name(const pbes_expression& t)
{
  assert(is_propositional_variable_instantiation(t));
  return atermpp::arg1(t);
}

/// \brief Returns the parameters of a propositional variable instantiation.
/// \param t A PBES expression
/// \return The parameters of a propositional variable instantiation.
inline
data::data_expression_list param(const pbes_expression& t)
{
  assert(is_propositional_variable_instantiation(t));
  return data::data_expression_list(atermpp::term_list_iterator< data::data_expression >(atermpp::list_arg2(t)),
                                    atermpp::term_list_iterator< data::data_expression >());
}
} // accessors

/// Accessor functions and predicates for pbes expressions.
namespace pbes_expr
{

/// \brief Make the value true
/// \return The value \p true
inline
pbes_expression true_()
{
  return pbes_expression(core::detail::gsMakePBESTrue());
}

/// \brief Make the value false
/// \return The value \p false
inline
pbes_expression false_()
{
  return pbes_expression(core::detail::gsMakePBESFalse());
}

/// \brief Make a negation
/// \param p A PBES expression
/// \return The value <tt>!p</tt>
inline
pbes_expression not_(const pbes_expression& p)
{
  return pbes_expression(core::detail::gsMakePBESNot(p));
}

/// \brief Make a conjunction
/// \param p A PBES expression
/// \param q A PBES expression
/// \return The value <tt>p && q</tt>
inline
pbes_expression and_(const pbes_expression& p, const pbes_expression& q)
{
  return pbes_expression(core::detail::gsMakePBESAnd(p,q));
}

/// \brief Make a disjunction
/// \param p A PBES expression
/// \param q A PBES expression
/// \return The value <tt>p || q</tt>
inline
pbes_expression or_(const pbes_expression& p, const pbes_expression& q)
{
  return pbes_expression(core::detail::gsMakePBESOr(p,q));
}

/// \brief Make an implication
/// \param p A PBES expression
/// \param q A PBES expression
/// \return The value <tt>p => q</tt>
inline
pbes_expression imp(const pbes_expression& p, const pbes_expression& q)
{
  return pbes_expression(core::detail::gsMakePBESImp(p,q));
}

/// \brief Make a universal quantification
/// \param l A sequence of data variables
/// \param p A PBES expression
/// \return The value <tt>forall l.p</tt>
inline
pbes_expression forall(const data::variable_list& l, const pbes_expression& p)
{
  if (l.empty())
  {
    return p;
  }
  return pbes_expression(core::detail::gsMakePBESForall(l, p));
}

/// \brief Make an existential quantification
/// \param l A sequence of data variables
/// \param p A PBES expression
/// \return The value <tt>exists l.p</tt>
inline
pbes_expression exists(const data::variable_list& l, const pbes_expression& p)
{
  if (l.empty())
  {
    return p;
  }
  return pbes_expression(core::detail::gsMakePBESExists(l, p));
}

/// \brief Returns or applied to the sequence of pbes expressions [first, last)
/// \param first Start of a sequence of pbes expressions
/// \param last End of a sequence of of pbes expressions
/// \return Or applied to the sequence of pbes expressions [first, last)
template <typename FwdIt>
pbes_expression join_or(FwdIt first, FwdIt last)
{
  return utilities::detail::join(first, last, or_, false_());
}

/// \brief Returns and applied to the sequence of pbes expressions [first, last)
/// \param first Start of a sequence of pbes expressions
/// \param last End of a sequence of of pbes expressions
/// \return And applied to the sequence of pbes expressions [first, last)
template <typename FwdIt>
pbes_expression join_and(FwdIt first, FwdIt last)
{
  return utilities::detail::join(first, last, and_, true_());
}

/// \brief Splits a disjunction into a sequence of operands
/// Given a pbes expression of the form p1 || p2 || .... || pn, this will yield a
/// set of the form { p1, p2, ..., pn }, assuming that pi does not have a || as main
/// function symbol.
/// \param expr A PBES expression
/// \return A sequence of operands
inline
atermpp::set<pbes_expression> split_or(const pbes_expression& expr, bool split_data_expressions = false)
{
  using namespace accessors;
  atermpp::set<pbes_expression> result;
<<<<<<< HEAD
  utilities::detail::split(expr, std::insert_iterator<atermpp::set<pbes_expression> >(result, result.begin()), is_or, left, right);
=======

  if (split_data_expressions)
  {
    utilities::detail::split(expr, std::insert_iterator<atermpp::set<pbes_expression> >(result, result.begin()), data_is_or, data_left, data_right);
  }
  else
  {
    utilities::detail::split(expr, std::insert_iterator<atermpp::set<pbes_expression> >(result, result.begin()), is_or, left, right);
  }

>>>>>>> a907a07f
  return result;
}

/// \brief Splits a conjunction into a sequence of operands
/// Given a pbes expression of the form p1 && p2 && .... && pn, this will yield a
/// set of the form { p1, p2, ..., pn }, assuming that pi does not have a && as main
/// function symbol.
/// \param expr A PBES expression
/// \return A sequence of operands
inline
atermpp::set<pbes_expression> split_and(const pbes_expression& expr, bool split_data_expressions = false)
{
  using namespace accessors;
  atermpp::set<pbes_expression> result;
<<<<<<< HEAD
  utilities::detail::split(expr, std::insert_iterator<atermpp::set<pbes_expression> >(result, result.begin()), is_and, left, right);
=======

  if (split_data_expressions)
  {
    utilities::detail::split(expr, std::insert_iterator<atermpp::set<pbes_expression> >(result, result.begin()), data_is_and, data_left, data_right);
  }
  else
  {
    utilities::detail::split(expr, std::insert_iterator<atermpp::set<pbes_expression> >(result, result.begin()), is_and, left, right);
  }

>>>>>>> a907a07f
  return result;
}
} // namespace pbes_expr

namespace pbes_expr_optimized
{
using pbes_expr::true_;
using pbes_expr::false_;
using pbes_expr::split_and;
using pbes_expr::split_or;

/// \brief Make a negation
/// \param p A PBES expression
/// \return The value <tt>!p</tt>
inline
pbes_expression not_(const pbes_expression& p)
{
  return utilities::detail::optimized_not(p, pbes_expr::not_, true_(), is_true, false_(), is_false);
}

/// \brief Make a conjunction
/// \param p A PBES expression
/// \param q A PBES expression
/// \return The value <tt>p && q</tt>
inline
pbes_expression and_(const pbes_expression& p, const pbes_expression& q)
{
  return utilities::detail::optimized_and(p, q, pbes_expr::and_, true_(), is_true, false_(), is_false);
}

/// \brief Make a disjunction
/// \param p A PBES expression
/// \param q A PBES expression
/// \return The value <tt>p || q</tt>
inline
pbes_expression or_(const pbes_expression& p, const pbes_expression& q)
{
  return utilities::detail::optimized_or(p, q, pbes_expr::or_, true_(), is_true, false_(), is_false);
}

/// \brief Make an implication
/// \param p A PBES expression
/// \param q A PBES expression
/// \return The value <tt>p => q</tt>
inline
pbes_expression imp(const pbes_expression& p, const pbes_expression& q)
{
  return utilities::detail::optimized_imp(p, q, pbes_expr::imp, not_, true_(), is_true, false_(), is_false);
}

/// \brief Returns or applied to the sequence of pbes expressions [first, last)
/// \param first Start of a sequence of pbes expressions
/// \param last End of a sequence of pbes expressions
/// \return Or applied to the sequence of pbes expressions [first, last)
template <typename FwdIt>
inline pbes_expression join_or(FwdIt first, FwdIt last)
{
  return utilities::detail::join(first, last, or_, false_());
}

/// \brief Returns and applied to the sequence of pbes expressions [first, last)
/// \param first Start of a sequence of pbes expressions
/// \param last End of a sequence of pbes expressions
/// \return And applied to the sequence of pbes expressions [first, last)
template <typename FwdIt>
inline pbes_expression join_and(FwdIt first, FwdIt last)
{
  return utilities::detail::join(first, last, and_, true_());
}

/// \brief Make a universal quantification
/// If l is empty, p is returned.
/// \param l A sequence of data variables
/// \param p A PBES expression
/// \return The value <tt>forall l.p</tt>
inline
pbes_expression forall(const data::variable_list& l, const pbes_expression& p)
{
  if (l.empty())
  {
    return p;
  }
  if (is_false(p))
  {
    // N.B. Here we use the fact that mCRL2 data types are never empty.
    return data::sort_bool::false_();
  }
  if (is_true(p))
  {
    return true_();
  }
  return pbes_expr::forall(l, p);
}

/// \brief Make an existential quantification
/// If l is empty, p is returned.
/// \param l A sequence of data variables
/// \param p A PBES expression
/// \return The value <tt>exists l.p</tt>
inline
pbes_expression exists(const data::variable_list& l, const pbes_expression& p)
{
  if (l.empty())
  {
    return p;
  }
  if (is_false(p))
  {
    return data::sort_bool::false_();
  }
  if (is_true(p))
  {
    // N.B. Here we use the fact that mCRL2 data types are never empty.
    return data::sort_bool::true_();
  }
  return pbes_expr::exists(l, p);
}

} // namespace pbes_expr_optimized

} // namespace pbes_system

} // namespace mcrl2

namespace mcrl2
{

namespace core
{

/// \brief Contains type information for pbes expressions.
template <>
struct term_traits<pbes_system::pbes_expression>
{
  /// \brief The term type
  typedef pbes_system::pbes_expression term_type;

  /// \brief The data term type
  typedef data::data_expression data_term_type;

  /// \brief The data term sequence type
  typedef data::data_expression_list data_term_sequence_type;

  /// \brief The variable type
  typedef data::variable variable_type;

  /// \brief The variable sequence type
  typedef data::variable_list variable_sequence_type;

  /// \brief The propositional variable declaration type
  typedef pbes_system::propositional_variable propositional_variable_decl_type;

  /// \brief The propositional variable instantiation type
  typedef pbes_system::propositional_variable_instantiation propositional_variable_type;

  /// \brief The string type
  typedef core::identifier_string string_type;

  /// \brief Make the value true
  /// \return The value \p true
  static inline
  term_type true_()
  {
    return atermpp::aterm_appl(core::detail::gsMakePBESTrue());
  }

  /// \brief Make the value false
  /// \return The value \p false
  static inline
  term_type false_()
  {
    return atermpp::aterm_appl(core::detail::gsMakePBESFalse());
  }

  /// \brief Make a negation
  /// \param p A term
  /// \return The value <tt>!p</tt>
  static inline
  term_type not_(const term_type& p)
  {
    return atermpp::aterm_appl(core::detail::gsMakePBESNot(p));
  }

  static inline
  bool is_sorted(const term_type& p, const term_type& q)
  {
    pbes_system::detail::compare_pbes_expression_visitor<term_type> pvisitor;
    pvisitor.visit(p);
    pbes_system::detail::compare_pbes_expression_visitor<term_type> qvisitor;
    qvisitor.visit(q);
    if (pvisitor.has_predicate_variables != qvisitor.has_predicate_variables)
    {
      return qvisitor.has_predicate_variables;
    }
    if (pvisitor.has_quantifiers != qvisitor.has_quantifiers)
    {
      return qvisitor.has_quantifiers;
    }
    if (pvisitor.result.size() != qvisitor.result.size())
    {
      return pvisitor.result.size() < qvisitor.result.size();
    }
    return p < q;
  }

  /// \brief Make a conjunction
  /// \param p A term
  /// \param q A term
  /// \return The value <tt>p && q</tt>
  static inline
  term_type and_(const term_type& p, const term_type& q)
  {
    return atermpp::aterm_appl(core::detail::gsMakePBESAnd(p,q));
  }

  /// \brief Make a disjunction
  /// \param p A term
  /// \param q A term
  /// \return The value <tt>p || q</tt>
  static inline
  term_type or_(const term_type& p, const term_type& q)
  {
    return atermpp::aterm_appl(core::detail::gsMakePBESOr(p,q));
  }

  /// \brief Make a sorted conjunction
  /// \param p A term
  /// \param q A term
  /// \return The value <tt>p && q</tt>, or <tt>q && p</tt>
  static inline
  term_type sorted_and(const term_type& p, const term_type& q)
  {
#ifdef MCRL2_SMART_ARGUMENT_SORTING
    bool sorted = is_sorted(p, q);
#else
    bool sorted = p < q;
#endif
    return sorted ? atermpp::aterm_appl(core::detail::gsMakePBESAnd(p,q)) : atermpp::aterm_appl(core::detail::gsMakePBESAnd(q,p));
  }

  /// \brief Make a sorted disjunction
  /// \param p A term
  /// \param q A term
  /// \return The value <tt>p || q</tt>
  static inline
  term_type sorted_or(const term_type& p, const term_type& q)
  {
#ifdef MCRL2_SMART_ARGUMENT_SORTING
    bool sorted = is_sorted(p, q);
#else
    bool sorted = p < q;
#endif
    return sorted ? atermpp::aterm_appl(core::detail::gsMakePBESOr(p,q)) : atermpp::aterm_appl(core::detail::gsMakePBESOr(q,p));
  }

  /// \brief Make an implication
  /// \param p A term
  /// \param q A term
  /// \return The value <tt>p => q</tt>
  static inline
  term_type imp(const term_type& p, const term_type& q)
  {
    return atermpp::aterm_appl(core::detail::gsMakePBESImp(p,q));
  }

  /// \brief Make a universal quantification
  /// \param l A sequence of variables
  /// \param p A term
  /// \return The value <tt>forall l.p</tt>
  static inline
  term_type forall(const variable_sequence_type& l, const term_type& p)
  {
    if (l.empty())
    {
      return p;
    }
    return atermpp::aterm_appl(core::detail::gsMakePBESForall(l, p));
  }

  /// \brief Make an existential quantification
  /// \param l A sequence of variables
  /// \param p A term
  /// \return The value <tt>exists l.p</tt>
  static inline
  term_type exists(const variable_sequence_type& l, const term_type& p)
  {
    if (l.empty())
    {
      return p;
    }
    return atermpp::aterm_appl(core::detail::gsMakePBESExists(l, p));
  }

  /// \brief Propositional variable instantiation
  /// \param name A string
  /// \param first Start of a sequence of data terms
  /// \param last End of a sequence of data terms
  /// \return Propositional variable instantiation with the given name, and the range [first, last) as data parameters
  template <typename Iter>
  static
  term_type prop_var(const string_type& name, Iter first, Iter last)
  {
    return propositional_variable_type(name, data_term_sequence_type(first, last));
  }

  /// \brief Test for the value true
  /// \param t A term
  /// \return True if it is the value \p true
  static inline
  bool is_true(const term_type& t)
  {
    return core::detail::gsIsPBESTrue(t) || data::sort_bool::is_true_function_symbol(t);
  }

  /// \brief Test for the value false
  /// \param t A term
  /// \return True if it is the value \p false
  static inline
  bool is_false(const term_type& t)
  {
    return core::detail::gsIsPBESFalse(t) || data::sort_bool::is_false_function_symbol(t);
  }

  /// \brief Test for a negation
  /// \param t A term
  /// \return True if it is a negation
  static inline
  bool is_not(const term_type& t)
  {
    return core::detail::gsIsPBESNot(t);
  }

  /// \brief Test for a conjunction
  /// \param t A term
  /// \return True if it is a conjunction
  static inline
  bool is_and(const term_type& t)
  {
    return pbes_system::is_and(t);
  }

  /// \brief Test for a disjunction
  /// \param t A term
  /// \return True if it is a disjunction
  static inline
  bool is_or(const term_type& t)
  {
    return pbes_system::is_or(t);
  }

  /// \brief Test for an implication
  /// \param t A term
  /// \return True if it is an implication
  static inline
  bool is_imp(const term_type& t)
  {
    return pbes_system::is_imp(t);
  }

  /// \brief Test for an universal quantification
  /// \param t A term
  /// \return True if it is a universal quantification
  static inline
  bool is_forall(const term_type& t)
  {
    return pbes_system::is_forall(t);
  }

  /// \brief Test for an existential quantification
  /// \param t A term
  /// \return True if it is an existential quantification
  static inline
  bool is_exists(const term_type& t)
  {
    return pbes_system::is_exists(t);
  }

  /// \brief Test for data term
  /// \param t A term
  /// \return True if the term is a data term
  static inline
  bool is_data(const term_type& t)
  {
    return data::is_data_expression(t);
  }

  /// \brief Test for propositional variable instantiation
  /// \param t A term
  /// \return True if the term is a propositional variable instantiation
  static inline
  bool is_prop_var(const term_type& t)
  {
    return core::detail::gsIsPropVarInst(t);
  }

  /// \brief Returns the argument of a term of type not, exists or forall
  /// \param t A term
  /// \return The requested argument. Partially works for data terms
  static inline
  term_type arg(const term_type& t)
  {
    return pbes_system::accessors::arg(t);
  }

  /// \brief Returns the left argument of a term of type and, or or imp
  /// \param t A term
  /// \return The left argument of the term. Also works for data terms
  static inline
  term_type left(const term_type& t)
  {
    return pbes_system::accessors::left(t);
  }

  /// \brief Returns the right argument of a term of type and, or or imp
  /// \param t A term
  /// \return The right argument of the term. Also works for data terms
  static inline
  term_type right(const term_type& t)
  {
    return pbes_system::accessors::right(t);
  }

  /// \brief Returns the quantifier variables of a quantifier expression
  /// \param t A term
  /// \return The requested argument. Doesn't work for data terms
  static inline
  variable_sequence_type var(const term_type& t)
  {
    // Forall and exists are not fully supported by the data library
    assert(!data::is_data_expression(t) || (!data::is_abstraction(t)
                                            || (!data::is_forall(data::abstraction(t)) && !data::is_exists(data::abstraction(t)))));
    assert(is_exists(t) || is_forall(t));

    return variable_sequence_type(atermpp::list_arg1(t));
  }

  /// \brief Returns the name of a propositional variable instantiation
  /// \param t A term
  /// \return The name of the propositional variable instantiation
  static inline
  string_type name(const term_type& t)
  {
    assert(is_prop_var(t));
    return atermpp::arg1(t);
  }

  /// \brief Returns the parameter list of a propositional variable instantiation
  /// \param t A term
  /// \return The parameter list of the propositional variable instantiation
  static inline
  data_term_sequence_type param(const term_type& t)
  {
    assert(is_prop_var(t));
    return variable_sequence_type(atermpp::list_arg2(t));
  }

  /// \brief Conversion from variable to term
  /// \param v A variable
  /// \return The converted variable
  static inline
  term_type variable2term(const variable_type& v)
  {
    return v;
  }

  /// \brief Test if a term is a variable
  /// \param t A term
  /// \return True if the term is a variable
  static inline
  bool is_variable(const term_type& t)
  {
    return data::is_variable(t);
  }

  /// \brief Returns the free variables of a term
  /// \param t A term
  /// \return The free variables of a term
  static inline
  variable_sequence_type free_variables(const term_type& t)
  {
    pbes_system::detail::free_variable_visitor<term_type> visitor;
    visitor.visit(t);
    return variable_sequence_type(visitor.result.begin(), visitor.result.end());
  }

  /// \brief Conversion from data term to term
  /// \param t A data term
  /// \return The converted term
  static inline
  term_type dataterm2term(const data_term_type& t)
  {
    return t;
  }

  /// \brief Conversion from term to data term
  /// \param t A term
  /// \return The converted term
  static inline
  data_term_type term2dataterm(const term_type& t)
  {
    return t;
  }

  /// \brief Test if a term is constant
  /// \param t A term
  /// \return True if the term is constant
  static inline
  bool is_constant(const term_type& /* t */)
  {
    return false;
  }

  /// \brief Pretty print function
  /// \param t A term
  /// \return Returns a pretty print representation of the term
  static inline
  std::string pp(const term_type& t)
  {
    return pbes_system::pp(t);
  }
};

} // namespace core

} // namespace mcrl2

#endif // MCRL2_PBES_PBES_EXPRESSION_H<|MERGE_RESOLUTION|>--- conflicted
+++ resolved
@@ -22,11 +22,7 @@
 #include "mcrl2/core/detail/struct_core.h"
 #include "mcrl2/core/detail/constructors.h"
 #include "mcrl2/core/detail/soundness_checks.h"
-<<<<<<< HEAD
-#include "mcrl2/data/print.h"
-=======
 #include "mcrl2/data/data_specification.h"
->>>>>>> a907a07f
 #include "mcrl2/pbes/propositional_variable.h"
 #include "mcrl2/pbes/detail/free_variable_visitor.h"
 #include "mcrl2/pbes/detail/compare_pbes_expression_visitor.h"
@@ -545,28 +541,14 @@
   {
     return 0;
   }
-<<<<<<< HEAD
-  else if (is_imp(x)) 
-  {
-    return 1;
-  }
-  else if (is_and(x) || is_or(x)) 
+  else if (is_imp(x))
   {
     return 2;
   }
-  else if (is_not(x)) 
+  else if (is_or(x))
   {
     return 3;
   }
-=======
-  else if (is_imp(x))
-  {
-    return 2;
-  }
-  else if (is_or(x))
-  {
-    return 3;
-  }
   else if (is_and(x))
   {
     return 4;
@@ -575,7 +557,6 @@
   {
     return 5;
   }
->>>>>>> a907a07f
   return core::detail::precedences::max_precedence;
 }
 
@@ -586,11 +567,8 @@
 inline int precedence(const and_& x)     { return precedence(static_cast<const pbes_expression&>(x)); }
 inline int precedence(const or_& x)      { return precedence(static_cast<const pbes_expression&>(x)); }
 inline int precedence(const not_& x)     { return precedence(static_cast<const pbes_expression&>(x)); }
-<<<<<<< HEAD
-=======
 inline int precedence(const data::data_expression & x)               { return precedence(static_cast<const pbes_expression&>(x)); }
 inline int precedence(const propositional_variable_instantiation& x) { return precedence(static_cast<const pbes_expression&>(x)); }
->>>>>>> a907a07f
 
 /// \brief Returns true if the operations have the same precedence, but are different
 template <typename T1, typename T2>
@@ -863,9 +841,6 @@
 {
   using namespace accessors;
   atermpp::set<pbes_expression> result;
-<<<<<<< HEAD
-  utilities::detail::split(expr, std::insert_iterator<atermpp::set<pbes_expression> >(result, result.begin()), is_or, left, right);
-=======
 
   if (split_data_expressions)
   {
@@ -876,7 +851,6 @@
     utilities::detail::split(expr, std::insert_iterator<atermpp::set<pbes_expression> >(result, result.begin()), is_or, left, right);
   }
 
->>>>>>> a907a07f
   return result;
 }
 
@@ -891,9 +865,6 @@
 {
   using namespace accessors;
   atermpp::set<pbes_expression> result;
-<<<<<<< HEAD
-  utilities::detail::split(expr, std::insert_iterator<atermpp::set<pbes_expression> >(result, result.begin()), is_and, left, right);
-=======
 
   if (split_data_expressions)
   {
@@ -904,7 +875,6 @@
     utilities::detail::split(expr, std::insert_iterator<atermpp::set<pbes_expression> >(result, result.begin()), is_and, left, right);
   }
 
->>>>>>> a907a07f
   return result;
 }
 } // namespace pbes_expr
