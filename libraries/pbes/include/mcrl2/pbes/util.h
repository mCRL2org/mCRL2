// Author(s): Simona Orzan.
//
// Copyright: see the accompanying file COPYING or copy at
// https://svn.win.tue.nl/trac/MCRL2/browser/trunk/COPYING
//
// Distributed under the Boost Software License, Version 1.0.
// (See accompanying file LICENSE_1_0.txt or copy at
// http://www.boost.org/LICENSE_1_0.txt)
//
/// \file util.h

#ifndef MCRL2_PBES_UTIL_H
#define MCRL2_PBES_UTIL_H

#include "mcrl2/new_data/data.h"


//======================================================================
bool var_in_list(mcrl2::new_data::variable vx, mcrl2::new_data::variable_list y)
//======================================================================
{
  // comparing only the variable name

 //  gsVerboseMsg("\n============= vx.name=%s, y=%s\n",pp(vx.name()).c_str(),pp(y).c_str());

<<<<<<< HEAD
  mcrl2::data::data_variable_list::iterator i = y.begin();
=======
  mcrl2::new_data::variable_list::iterator i = y.begin();
>>>>>>> 3fb7bde6
  for ( ; i != y.end(); i++)
    if (i->name() == vx.name()) break;
  return (i != y.end());
}



//======================================================================
mcrl2::new_data::variable_list intersect(mcrl2::new_data::variable_list x, mcrl2::new_data::variable_list y)
//======================================================================
{
  mcrl2::new_data::variable_list result;

  for (mcrl2::new_data::variable_list::iterator vx = x.begin(); vx != x.end(); vx++)
    if (var_in_list(*vx,y))
      result = push_back(result,*vx);
  return result;
}


//======================================================================
// disjoint union
 mcrl2::new_data::variable_list dunion(mcrl2::new_data::variable_list x, mcrl2::new_data::variable_list y)
//======================================================================
{
  mcrl2::new_data::variable_list result(y);
  for (mcrl2::new_data::variable_list::iterator vx = x.begin(); vx != x.end(); vx++)
    if (!var_in_list(*vx,y))
      result = push_back(result,*vx);
  return result;
}

//======================================================================
// disjoint union
 void dunion(mcrl2::new_data::variable_list* x, mcrl2::new_data::variable_list y)
//======================================================================
{
  for (mcrl2::new_data::variable_list::iterator vy = y.begin(); vy != y.end(); vy++)
    if (!var_in_list(*vy,*x))
      (*x) = push_back(*x,*vy);
}

//======================================================================
mcrl2::new_data::variable_list substract(mcrl2::new_data::variable_list x, mcrl2::new_data::variable_list y)
//======================================================================
{
  mcrl2::new_data::variable_list result;
  for (mcrl2::new_data::variable_list::iterator vx = x.begin(); vx != x.end(); vx++)
    if (!var_in_list(*vx,y))
      result = push_back(result,*vx);
  return result;
}
//======================================================================

#endif // MCRL2_PBES_UTIL_H<|MERGE_RESOLUTION|>--- conflicted
+++ resolved
@@ -23,11 +23,7 @@
 
  //  gsVerboseMsg("\n============= vx.name=%s, y=%s\n",pp(vx.name()).c_str(),pp(y).c_str());
 
-<<<<<<< HEAD
-  mcrl2::data::data_variable_list::iterator i = y.begin();
-=======
   mcrl2::new_data::variable_list::iterator i = y.begin();
->>>>>>> 3fb7bde6
   for ( ; i != y.end(); i++)
     if (i->name() == vx.name()) break;
   return (i != y.end());
