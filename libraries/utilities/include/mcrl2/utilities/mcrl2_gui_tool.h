// Author(s): Wieger Wesselink
// Copyright: see the accompanying file COPYING or copy at
// https://svn.win.tue.nl/trac/MCRL2/browser/trunk/COPYING
//
// Distributed under the Boost Software License, Version 1.0.
// (See accompanying file LICENSE_1_0.txt or copy at
// http://www.boost.org/LICENSE_1_0.txt)
//
/// \file mcrl2/utilities/mcrl2_gui_tool.h
/// \brief add your file description here.

#ifndef MCRL2_UTILITIES_MCRL2_GUI_TOOL_H
#define MCRL2_UTILITIES_MCRL2_GUI_TOOL_H

#include <map>
#include <string>
#include <vector>
#include <iterator>
#include <algorithm>
#include <sstream>
#include <iostream>

#include "mcrl2/utilities/command_line_interface.h"

namespace mcrl2
{

namespace utilities
{

struct widget_option
{
  std::string widget;
  std::string default_value;
  std::vector<std::string> values;
};

/// \brief Base class for the mcrl2 gui tools.
template<typename Tool>
class mcrl2_gui_tool: public Tool
{
  protected:

    std::map<std::string, widget_option> m_gui_options;
    bool m_gui_options_selected;
    std::map<std::string, std::string> m_get_long_argument_with_description;
    std::string m_toolname;

    /// \brief Add options to an interface description. Also includes
    /// rewriter options.
    /// \param desc An interface description
    void add_options(interface_description& desc)
    {
      Tool::add_options(desc);
      desc.add_hidden_option(
        "mcrl2-gui",
        "An option for internal use. Provides the tool options in a format to be used by mcrl2-gui");
      m_get_long_argument_with_description
      = desc.get_long_argument_with_description();
      m_toolname = desc.get_toolname();

    }

    /// \brief Parse non-standard options
    /// \param parser A command line parser
    void parse_options(const command_line_parser& parser)
    {
      Tool::parse_options(parser);
      m_gui_options_selected = parser.options.count("mcrl2-gui") > 0;
    }

    void print_mcrl2_gui_options() const
    {
      std::cout << "<tool>" << std::endl;
      std::cout << "  <name>" << m_toolname << "</name>" << std::endl;
      std::cout << "  <arguments>" << std::endl;

      for (std::map<std::string, widget_option>::const_iterator i =
             m_gui_options.begin(); i != m_gui_options.end(); ++i)
      {

        if (!i->second.widget.empty())
        {

          std::cout << "    <argument>" << std::endl;
          std::cout << "      <identifier>" << i->first << "</identifier> " << std::endl;
          std::cout << "      <description>" << std::endl;

          std::istringstream iss(m_get_long_argument_with_description.find(i->first)->second);
          std::vector<std::string> tokens;

          std::string temp;
          while (std::getline(iss, temp))
          {
            tokens.push_back(temp);
          }

          for (std::vector<std::string>::iterator j = tokens.begin(); j != tokens.end(); ++j)
          {
            std::cout << "         <line>"<< (j->empty()?" ":*j) << "</line> " << std::endl;
          }

          std::cout << "      </description>" << std::endl;
          std::cout << "      <widget>" << i->second.widget << "</widget>" << std::endl;

          if (!i->second.values.empty())
          {
            std::cout << "      <values>" << std::endl;
            for (std::vector<std::string>::const_iterator j =
                   i->second.values.begin(); j
                 != i->second.values.end(); ++j)
            {
              std::cout << "        <value>" << *j << "</value>" << std::endl;
            }
            std::cout << "      </values>" << std::endl;
            std::cout << "      <default_value>" << i->second.default_value << "</default_value>"
                      << std::endl;
          }
          std::cout << "    </argument>" << std::endl;
        }
      }
      std::cout << "  </arguments>" << std::endl;
      std::cout << "</tool>" << std::endl;
    }

    /**
     * \brief Creates a checkbox widget for mcrl2-gui
     * \param[in] default values. Whenever true, the checkbox is checked.
     * \return struct of a widget_option containing the widget that represent a checkbox
     **/
    widget_option create_checkbox_widget(bool enabled=false)
    {
      widget_option wo;

      wo.default_value = enabled? "true" : "false" ;
      wo.widget = "checkbox";
      std::string values[] = { "true", "false" };
      wo.values = std::vector<std::string>(values, values + sizeof(values)
                                           / sizeof(std::string));
      return wo;
    }

    /**
       * \brief Creates a radiobox widget for mcrl2-gui
       * \param[in] vector of values to choose from in the radiobox.
       * \param[in] index that denotes the default value
       * \return struct of a widget_option containing the widget that represent a checkbox
       **/
    widget_option create_radiobox_widget(std::vector<std::string> values, size_t index=0)
    {
      widget_option wo;
      if (index < values.size())
      {
        wo.default_value = values[index];
      }
      wo.widget = "radiobox";
      wo.values = values;
      return wo;
    }

    /**
         * \brief Creates a textcontrol widget for mcrl2-gui
         * \param[in] default value for the textcontrol.
         * \return struct of a widget_option containing the widget that represents a textcontrol
         **/
    widget_option create_textctrl_widget(std::string value = "")
    {
      widget_option wo;
      wo.widget = "textctrl";
      if (!value.empty())
      {
        wo.values.push_back(value);
        wo.default_value = value;
      }
      return wo;
    }

    /**
         * \brief Creates a filepicker widget for mcrl2-gui
         * \param[in] Filters for file extensions in the filepicker.
         * \return struct of a widget_option containing the widget that represents a filepicker
         **/
    widget_option create_filepicker_widget(std::string value = "*.*")
    {
      widget_option wo;
      wo.widget = "filepicker";
      if (!value.empty())
      {
        wo.values.push_back(value);
        wo.default_value = value;
      }
      return wo;
    }

    void add_rewriter_widget()
    {
      std::vector<std::string> values;
      values.clear();
      values.push_back("jitty");
      values.push_back("jittyp");
#if !defined(_WIN32)
      values.push_back("jittyc");
#endif
<<<<<<< HEAD
//       values.push_back("inner");
//      values.push_back("innerp");
/* #if !defined(_WIN32)
      values.push_back("innerc");
#endif */
=======
>>>>>>> a907a07f
      m_gui_options["rewriter"] = create_radiobox_widget(values);
    }

  public:
    mcrl2_gui_tool() :
      m_gui_options_selected(false)
    {

      // Help is already displayed, therefore not required as separate option
      //m_gui_options["help"] = create_checkbox_widget();
      m_gui_options["verbose"] = create_checkbox_widget(true);
      m_gui_options["debug"] = create_checkbox_widget();

      if (&Tool::timer)
      {
        m_gui_options["timings"] = create_checkbox_widget();
      };

    }

    bool run()
    {
      if (m_gui_options_selected)
      {
        print_mcrl2_gui_options();
        exit(EXIT_SUCCESS);
        //return true;
      }
      Tool::run();
      return true;
    }
};

} // namespace utilities

} // namespace mcrl2

#endif // MCRL2_UTILITIES_MCRL2_GUI_TOOL_H<|MERGE_RESOLUTION|>--- conflicted
+++ resolved
@@ -201,14 +201,6 @@
 #if !defined(_WIN32)
       values.push_back("jittyc");
 #endif
-<<<<<<< HEAD
-//       values.push_back("inner");
-//      values.push_back("innerp");
-/* #if !defined(_WIN32)
-      values.push_back("innerc");
-#endif */
-=======
->>>>>>> a907a07f
       m_gui_options["rewriter"] = create_radiobox_widget(values);
     }
 
