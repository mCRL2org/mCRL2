% The formula below expresses that white wins in the Othello game.
% Either white wins right away, or if red, who starts, can move, 
% there is a winning move of White, or
% white can pass or do a move, after which white will win. 
% As the game always terminates, the fixed point has no relevance. 

<<<<<<< HEAD
mu X.(<WhiteWins>true ||
      (<Pass||exists x,y:Pos.RedMove(x,y)>true && [Pass||exists x,y:Pos.RedMove(x,y)]
           (<WhiteWins>true ||
            <Pass||exists x,y:Pos.WhiteMove(x,y)>X)))
=======
mu X.((exists nr_red,nr_white:Nat.val(nr_red<nr_white) && <Outcome(nr_red,nr_white)>true) ||
      (<Pass(Red)||exists x,y:Pos.Move(Red,x,y)>true && [Pass(Red)||exists x,y:Pos.Move(Red,x,y)]
           ((exists nr_red,nr_white:Nat.val(nr_red<nr_white) && <Outcome(nr_red,nr_white)>true) ||
            <Pass(White)||exists x,y:Pos.Move(White,x,y)>X)))
>>>>>>> a5521d83
<|MERGE_RESOLUTION|>--- conflicted
+++ resolved
@@ -4,14 +4,7 @@
 % white can pass or do a move, after which white will win. 
 % As the game always terminates, the fixed point has no relevance. 
 
-<<<<<<< HEAD
-mu X.(<WhiteWins>true ||
-      (<Pass||exists x,y:Pos.RedMove(x,y)>true && [Pass||exists x,y:Pos.RedMove(x,y)]
-           (<WhiteWins>true ||
-            <Pass||exists x,y:Pos.WhiteMove(x,y)>X)))
-=======
 mu X.((exists nr_red,nr_white:Nat.val(nr_red<nr_white) && <Outcome(nr_red,nr_white)>true) ||
       (<Pass(Red)||exists x,y:Pos.Move(Red,x,y)>true && [Pass(Red)||exists x,y:Pos.Move(Red,x,y)]
            ((exists nr_red,nr_white:Nat.val(nr_red<nr_white) && <Outcome(nr_red,nr_white)>true) ||
-            <Pass(White)||exists x,y:Pos.Move(White,x,y)>X)))
->>>>>>> a5521d83
+            <Pass(White)||exists x,y:Pos.Move(White,x,y)>X)))